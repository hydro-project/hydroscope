/**
 * VisualizationState - Central data model for Hydroscope
 * Architectural constraints: React-free, single source of truth, synchronous core
 */
import { hscopeLogger } from "../utils/logger.js";
import {
  LAYOUT_CONSTANTS,
  SIZES,
  DEFAULT_COLOR_PALETTE,
  DEFAULT_ELK_ALGORITHM,
  NAVIGATION_TIMING,
} from "@/shared/config.js";
import type { RenderConfig } from "@/components/Hydroscope.js";
import type {
  GraphNode,
  GraphEdge,
  Container,
  AggregatedEdge,
  LayoutState,
  SearchResult,
  InvariantViolation,
  SearchNavigationState,
} from "../types/core.js";
import {
  assertAncestorsExpanded,
  assertDescendantsCollapsedAndHidden,
  logInvariantCheck,
} from "./invariantChecks.js";

export class VisualizationState {
  private _nodes = new Map<string, GraphNode>();
  private _edges = new Map<string, GraphEdge>();
  private _containers = new Map<string, Container>();
  private _aggregatedEdges = new Map<string, AggregatedEdge>();
  private _nodeContainerMap = new Map<string, string>();
  private _containerParentMap = new Map<string, string>();
  private _orphanedNodes = new Set<string>();
  private _orphanedContainers = new Set<string>();
  private _totalElementCount: number = 0; // Total count of nodes + containers for validation suppression
  private _layoutState: LayoutState = {
    phase: "initial",
    layoutCount: 0,
    lastUpdate: Date.now(),
  };
  // Render configuration - single source of truth for styling
  private _renderConfig: Required<RenderConfig> & {
    layoutAlgorithm: string; // Additional property not in RenderConfig interface
  } = {
    edgeStyle: "bezier",
    edgeWidth: 2,
    edgeDashed: false,
    nodePadding: 8,
    nodeFontSize: 12,
    containerBorderWidth: 2,
    colorPalette: DEFAULT_COLOR_PALETTE,
    layoutAlgorithm: DEFAULT_ELK_ALGORITHM,
    fitView: true,
    showFullNodeLabels: false,
  };
  private _searchResults: SearchResult[] = [];
  private _searchQuery: string = "";
  private _searchHistory: string[] = [];
  private _searchState: {
    isActive: boolean;
    query: string;
    resultCount: number;
    lastSearchTime: number;
    expandedContainers: Set<string>; // Containers expanded due to search
  } = {
    isActive: false,
    query: "",
    resultCount: 0,
    lastSearchTime: 0,
    expandedContainers: new Set(),
  };
  private _validationEnabled = true;
  private _validationInProgress = false;
  private _performanceMetrics = {
    operationCounts: new Map<string, number>(),
    operationTimes: new Map<string, number[]>(),
    lastOptimization: Date.now(),
  };

  // Performance optimization caches
  private _rootContainersCache: Container[] | null = null;
  private _descendantCache = new Map<string, Set<string>>();
  private _ancestorCache = new Map<string, string[]>();
  private __collapsedContainersCache: Container[] | null = null;
  private __visibleNodesCache: GraphNode[] | null = null;
  private __visibleContainersCache: Container[] | null = null;
  private __visibleEdgesCache: (GraphEdge | AggregatedEdge)[] | null = null;
  private _cacheVersion = 0;
  // Search and Navigation State
  private _searchNavigationState: SearchNavigationState = {
    // Search state
    searchQuery: "",
    searchResults: [],
    treeSearchHighlights: new Set<string>(),
    graphSearchHighlights: new Set<string>(),
    // Navigation state
    navigationSelection: null,
    treeNavigationHighlights: new Set<string>(),
    graphNavigationHighlights: new Set<string>(),
    // Temporary click feedback highlights
    temporaryHighlights: new Set<string>(),
    temporaryHighlightTimestamps: new Map<string, number>(),
    // Expansion state (persists through search operations)
    expandedTreeNodes: new Set<string>(),
    expandedGraphContainers: new Set<string>(),
    // Viewport state
    lastNavigationTarget: null,
    shouldFocusViewport: false,
  };
  // Search debouncing and caching
  private _searchDebounceTimer: number | null = null;
  private _searchCache = new Map<string, SearchResult[]>();
  private _searchCacheMaxSize = 50;
  private _searchCacheMaxAge = 5 * 60 * 1000; // 5 minutes
  private _searchCacheTimestamps = new Map<string, number>();

  // Search indexing for performance
  private _searchIndex = new Map<string, Set<string>>(); // word -> entity IDs
  private _searchIndexVersion = 0;

  // Manual visibility control (separate from collapse/expand hidden property)
  private _manuallyHiddenNodes = new Set<string>();
  private _manuallyHiddenContainers = new Set<string>();
  // Store the state snapshot when hiding, for restoration when showing
  private _hiddenStateSnapshots = new Map<
    string,
    {
      collapsed?: boolean; // For containers
      childStates?: Map<
        string,
        { collapsed?: boolean; manuallyHidden?: boolean }
      >; // Recursive child states
    }
  >();

  // Performance optimization caches
  private __hierarchyPathCache = new Map<string, string[]>();
  private __hierarchyPathCacheTimestamp = 0;
  private __visibilityCache = new Map<string, boolean>();
  private __visibilityCacheTimestamp = 0;
  private __aggregationCache = new Map<string, Map<string, any>>();
  private __aggregationCacheTimestamp = 0;
  private __cacheInvalidationThreshold = 100; // Invalidate caches after 100ms
  // State persistence
  private _stateVersion = 1;
  private _lastStateSnapshot: string | null = null;
  // Data Management

  /**
   * Clear all data from the VisualizationState
   */
  clear(): void {
    this._nodes.clear();
    this._edges.clear();
    this._containers.clear();
    this._nodeContainerMap.clear();
    this._aggregatedEdges.clear();
    this._originalToAggregatedMap.clear();
    this._aggregatedToOriginalMap.clear();
    this._containerAggregationMap.clear();
    this._orphanedNodes.clear();
    this._orphanedContainers.clear();
    this._searchState.query = "";
    this._searchState.resultCount = 0;
    this._searchState.expandedContainers.clear();
    this._searchNavigationState.searchQuery = "";
    this._searchNavigationState.searchResults = [];
    this._searchNavigationState.treeSearchHighlights.clear();
    this._searchNavigationState.graphSearchHighlights.clear();
    this._searchNavigationState.treeNavigationHighlights.clear();
    this._searchNavigationState.graphNavigationHighlights.clear();
    this._searchNavigationState.navigationSelection = null;
    this._searchNavigationState.shouldFocusViewport = false;
    this._searchIndex.clear();
    this._manuallyHiddenNodes.clear();
    this._manuallyHiddenContainers.clear();
    this._hiddenStateSnapshots.clear();
    this._searchCache.clear();
    this._searchCacheTimestamps.clear();
    this._descendantCache.clear();
    this._ancestorCache.clear();
    this._rootContainersCache = null;
    this.__collapsedContainersCache = null;
    this.__visibleNodesCache = null;
    this.__visibleContainersCache = null;
    this._invalidateAllCaches();
  }

  addNode(node: GraphNode): void {
    this._validateNodeData(node);
    this._nodes.set(node.id, { ...node });
    this._invalidateAllCaches();
    this.validateInvariants();
  }
  removeNode(id: string): void {
    this._nodes.delete(id);
    this._nodeContainerMap.delete(id);
    this._invalidateAllCaches();
    this.validateInvariants();
  }
  updateNode(id: string, node: GraphNode): void {
    if (!this._nodes.has(id)) {
      console.warn("[VisualizationState] updateNode called with invalid id");
      return; // Handle non-existent node gracefully
    }
    this._validateNodeData(node, false); // Skip id validation for updates
    this._nodes.set(id, { ...node });
    this.validateInvariants();
  }
  private _validateNodeData(node: GraphNode, validateId: boolean = true): void {
    if (!node) {
      throw new Error("Invalid node: node cannot be null or undefined");
    }
    if (validateId && (!node.id || node.id.trim() === "")) {
      throw new Error("Invalid node: id cannot be empty");
    }
    if (!node.label || node.label.trim() === "") {
      throw new Error("Invalid node: label cannot be empty");
    }
  }
  addEdge(edge: GraphEdge): void {
    this._validateEdgeData(edge);
    this._edges.set(edge.id, { ...edge });
    // Check if this edge needs to be aggregated due to collapsed containers
    this._handleEdgeAggregationOnAdd(edge.id);
    this._invalidateVisibilityCache();
    this.validateInvariants();
  }
  private _handleEdgeAggregationOnAdd(edgeId: string): void {
    const edge = this._edges.get(edgeId);
    if (!edge) return;

    // OPTIMIZED: Check if parent containers are collapsed instead of iterating all containers
    const sourceAffectedContainers = this._getCollapsedAncestors(edge.source);
    const targetAffectedContainers = this._getCollapsedAncestors(edge.target);

    // Aggregate for all affected containers
    const affectedContainers = new Set([
      ...sourceAffectedContainers,
      ...targetAffectedContainers,
    ]);
    for (const containerId of affectedContainers) {
      this.aggregateEdgesForContainer(containerId);
    }
  }

  /**
   * OPTIMIZED: Get all collapsed ancestor containers for a given entity
   */
  private _getCollapsedAncestors(entityId: string): string[] {
    const collapsedAncestors: string[] = [];
    let currentContainerId =
      this._nodeContainerMap.get(entityId) ||
      this._containerParentMap.get(entityId);

    while (currentContainerId) {
      const container = this._containers.get(currentContainerId);
      if (container && container.collapsed) {
        collapsedAncestors.push(currentContainerId);
      }
      currentContainerId = this._containerParentMap.get(currentContainerId);
    }

    return collapsedAncestors;
  }
  removeEdge(id: string): void {
    this._edges.delete(id);
    this._invalidateVisibilityCache();
    this.validateInvariants();
  }
  updateEdge(id: string, edge: GraphEdge): void {
    if (!this._edges.has(id)) {
      console.warn("[VisualizationState] updateEdge called with invalid id");
      return; // Handle non-existent edge gracefully
    }
    this._validateEdgeData(edge, false); // Skip id validation for updates
    this._edges.set(id, { ...edge });
    this.validateInvariants();
  }
  private _validateEdgeData(edge: GraphEdge, validateId: boolean = true): void {
    if (!edge) {
      throw new Error("Invalid edge: edge cannot be null or undefined");
    }
    if (validateId && (!edge.id || edge.id.trim() === "")) {
      throw new Error("Invalid edge: id cannot be empty");
    }
    if (!edge.source || edge.source.trim() === "") {
      throw new Error("Invalid edge: source cannot be empty");
    }
    if (!edge.target || edge.target.trim() === "") {
      throw new Error("Invalid edge: target cannot be empty");
    }

    // Validate that source and target nodes/containers actually exist
    const sourceExists =
      this._nodes.has(edge.source) || this._containers.has(edge.source);
    const targetExists =
      this._nodes.has(edge.target) || this._containers.has(edge.target);

    if (!sourceExists) {
      throw new Error(
        `Edge ${edge.id} references non-existent source: ${edge.source}`,
      );
    }
    if (!targetExists) {
      throw new Error(
        `Edge ${edge.id} references non-existent target: ${edge.target}`,
      );
    }
  }
  addContainer(container: Container): void {
    this._validateContainerData(container);
    this._updateContainerWithMappings(container);
    this._invalidateAllCaches();
    this.validateInvariants();
  }
  removeContainer(id: string): void {
    const container = this._containers.get(id);
    this._containers.delete(id);
    // Clean up mappings and track orphaned entities
    if (container) {
      for (const childId of container.children) {
        this._nodeContainerMap.delete(childId);
        this._containerParentMap.delete(childId);
        // Track orphaned entities
        if (this._nodes.has(childId)) {
          this._orphanedNodes.add(childId);
        }
        if (this._containers.has(childId)) {
          this._orphanedContainers.add(childId);
        }
      }
    }
    this._invalidateAllCaches();
    this.validateInvariants();
  }
  updateContainer(id: string, container: Container): void {
    if (!this._containers.has(id)) {
      console.warn(
        "[VisualizationState] updateContainer called with invalid id",
      );
      return; // Handle non-existent container gracefully
    }
    this._validateContainerData(container, false); // Skip id validation for updates
    // Clean up old mappings
    const oldContainer = this._containers.get(id);
    if (oldContainer) {
      this._cleanupContainerMappings(oldContainer);
    }
    this._updateContainerWithMappings(container);
    this.validateInvariants();
  }
  private _validateContainerData(
    container: Container,
    validateId: boolean = true,
  ): void {
    if (!container) {
      throw new Error(
        "Invalid container: container cannot be null or undefined",
      );
    }
    if (validateId && (!container.id || container.id.trim() === "")) {
      throw new Error("Invalid container: id cannot be empty");
    }
    if (
      !container.label ||
      typeof container.label !== "string" ||
      container.label.trim() === ""
    ) {
      throw new Error(
        `Invalid container: label cannot be empty (got: ${JSON.stringify(container.label)}, type: ${typeof container.label})`,
      );
    }
    // TODO: throw on container with no children? Make symmetric to orphaned nodes?
    // Need to check order of ops at parsing/initialization.
  }
  private _updateContainerWithMappings(container: Container): void {
    // Check for non-tree-shaped dependencies before adding
    this._validateTreeDependencies(container);
    // If container already exists, clean up old mappings first
    const existingContainer = this._containers.get(container.id);
    if (existingContainer) {
      this._cleanupContainerMappings(existingContainer);
    }
    const finalContainer = {
      ...container,
      children: new Set(container.children),
      collapsed: container.collapsed ?? false,
      hidden: container.hidden ?? false,
    };
    this._containers.set(container.id, finalContainer);
    // Update mappings for all children
    this._updateChildMappings(container);
    // Also update any existing containers that might now have this as a parent
    this._updateParentMappings();
    // If container is collapsed, ensure children are hidden
    if (container.collapsed) {
      this._hideContainerChildren(container.id);
      this.aggregateEdgesForContainer(container.id);
    }
  }
  private _hideContainerChildren(containerId: string): void {
    // Hide all (transitive) descendants
    this._hideAllDescendants(containerId);
  }
  private _updateChildMappings(container: Container): void {
    for (const childId of container.children) {
      if (this._containers.has(childId)) {
        // Child is a container
        this._containerParentMap.set(childId, container.id);
      } else {
        // Child is a node (or will be a node when added later)
        this._nodeContainerMap.set(childId, container.id);
      }
    }
  }
  private _updateParentMappings(): void {
    // Go through all containers and update parent mappings
    for (const [containerId, container] of this._containers) {
      for (const childId of container.children) {
        if (this._containers.has(childId)) {
          this._containerParentMap.set(childId, containerId);
        }
      }
    }
  }
  private _cleanupContainerMappings(container: Container): void {
    for (const childId of container.children) {
      this._nodeContainerMap.delete(childId);
      this._containerParentMap.delete(childId);
    }
  }
  private _validateTreeDependencies(container: Container): void {
    // Check that each container referenced only once. Prevents DAGs and cycles
    if (container.children.has(container.id)) {
      throw new Error(
        `Non-tree dependency detected: Container ${container.id} cannot contain itself`,
      );
    }
    // Check if this container is already referenced as a child by any existing container
    // If so, adding it would create a DAG or possibly a cycle
    for (const [existingId, existingContainer] of this._containers) {
      if (existingContainer.children.has(container.id)) {
        // container.id is already a child of existingId
        throw new Error(
          `Non-tree dependency detected: ${existingId} already referenced ${container.id} as a child`,
        );
      }
    }
  }
  // Internal method for AsyncCoordinator use only - DO NOT CALL DIRECTLY
  _expandContainerForCoordinator(id: string): void {
    this._expandContainerInternal(id);
    // User operations disable smart collapse
    this.disableSmartCollapseForUserOperations();
  }
  private _showImmediateChildren(containerId: string): void {
    const container = this._containers.get(containerId);
    if (!container) return;
    for (const childId of container.children) {
      const childNode = this._nodes.get(childId);
      const childContainer = this._containers.get(childId);
      if (childNode) {
        childNode.hidden = false;
      }
      if (childContainer) {
        childContainer.hidden = false;
        // CRITICAL FIX: If the child container is still collapsed, ensure its descendants are properly hidden
        // This maintains the invariant that collapsed containers have hidden descendants
        if (childContainer.collapsed) {
          this._hideAllDescendants(childId);
        }
        // Don't automatically show contents of child containers - they keep their collapsed state
        // Child containers will only show their contents when explicitly expanded
      }
    }
  }
  // Internal method for AsyncCoordinator use only - DO NOT CALL DIRECTLY
  _collapseContainerForCoordinator(id: string): void {
    this._collapseContainerInternal(id);
    // Aggregate edges when container collapses
    this.aggregateEdgesForContainer(id);
    // User operations disable smart collapse
    this.disableSmartCollapseForUserOperations();
    // ReactFlow validation removed - handled by AsyncCoordinator pipeline
  }
  private _hideAllDescendants(containerId: string): void {
    const container = this._containers.get(containerId);
    if (!container) return;
    // CRITICAL FIX: Process bottom-up to ensure proper edge aggregation
    // First, recursively process all nested containers (deepest first)
    for (const childId of container.children) {
      const childContainer = this._containers.get(childId);
      if (childContainer) {
        // Recursively process descendants first (bottom-up)
        this._hideAllDescendants(childId);
        // Then collapse and aggregate edges for this child container
        childContainer.hidden = true;
        childContainer.collapsed = true; // CRITICAL FIX: Also collapse child containers to avoid invariant violations
        // CRITICAL FIX: Clean up any existing aggregated edges that reference this now-hidden container
        // This prevents ELK from trying to reference non-existent shapes
        this._cleanupAggregatedEdgesForHiddenContainer(childId);
        // CRITICAL FIX: Aggregate edges for this nested container AFTER its descendants are processed
        // This ensures that edges referencing deeply nested containers are properly handled
        this.aggregateEdgesForContainer(childId);
      }
    }
    // Finally, hide all direct child nodes
    for (const childId of container.children) {
      const childNode = this._nodes.get(childId);
      if (childNode) {
        childNode.hidden = true;
      }
    }
  }
  // Internal method for AsyncCoordinator use only - DO NOT CALL DIRECTLY
  _expandContainersForCoordinator(containerIds?: string[]): void {
    const __containersToExpand = containerIds
      ? containerIds.map((id) => this._containers.get(id)).filter(Boolean)
      : Array.from(this._containers.values());
    // CRITICAL FIX: Expand containers in hierarchical order (parents before children)
    // This prevents invariant violations where children are expanded before their parents
    let expandedInThisIteration = 0;
    let _totalExpanded = 0;
    let iteration = 0;
    const maxIterations = 10; // Safety limit to prevent infinite loops
    do {
      expandedInThisIteration = 0;
      iteration++;
      // Get all containers and sort them by hierarchy depth (shallowest first)
      const allContainers = containerIds
        ? containerIds.map((id) => this._containers.get(id)).filter(Boolean)
        : Array.from(this._containers.values());
      // Sort containers by hierarchy depth to expand parents before children
      const sortedContainers = allContainers
        .filter(
          (container): container is Container =>
            container !== undefined && container.collapsed,
        )
        .sort((a, b) => {
          const depthA = this._getContainerDepth(a.id);
          const depthB = this._getContainerDepth(b.id);
          return depthA - depthB; // Shallowest first
        });
      for (const container of sortedContainers) {
        // Double-check that the container can be expanded (parent is expanded)
        if (this._canExpandContainer(container.id)) {
          this._expandContainerInternal(container.id);
          expandedInThisIteration++;
          _totalExpanded++;
        } else {
        }
      }
      if (iteration >= maxIterations) {
        console.warn(
          `[VisualizationState] ⚠️ Reached maximum iterations (${maxIterations}) in expandContainers`,
        );
        break;
      }
    } while (expandedInThisIteration > 0);
    // Bulk user operations disable smart collapse
    this.disableSmartCollapseForUserOperations();
  }
  // Internal method for AsyncCoordinator use only - DO NOT CALL DIRECTLY
  _collapseContainersForCoordinator(containerIds?: string[]): void {
    const containersToCollapse = containerIds
      ? containerIds.map((id) => this._containers.get(id)).filter(Boolean)
      : Array.from(this._containers.values());
    for (const container of containersToCollapse) {
      if (container && !container.collapsed) {
        this._collapseContainerInternal(container.id);
        // CRITICAL FIX: Aggregate edges when each container collapses
        this.aggregateEdgesForContainer(container.id);
      }
    }
    // Bulk user operations disable smart collapse
    this.disableSmartCollapseForUserOperations();
    // ReactFlow validation removed - handled by AsyncCoordinator pipeline
  }
  /**
   * Trigger ReactFlow validation to check for floating edges and other issues
   * TODO This is jank and needs to be cleaned out.
   */
  // ReactFlow validation removed - now handled by AsyncCoordinator pipeline
  // Edge Aggregation Management
  aggregateEdgesForContainer(containerId: string): void {
    const container = this._containers.get(containerId);
    if (!container) {
      return;
    }
    // Get all descendants of this container (including nested containers)
    const allDescendants = this._getAllDescendantIds(containerId);
    const edgesToAggregate = new Map<string, GraphEdge[]>(); // key: source-target, value: edges
    const aggregatedEdgesToDelete: string[] = []; // Track aggregated edges to delete
    // Find all edges that need to be aggregated
    const edgesBySourceTarget = new Map<
      string,
      {
        source: string;
        target: string;
        edges: GraphEdge[];
      }
    >();
    // TODO: seems inefficient to iterate through all edges. Should walk the tree downward from here.
    for (const [_edgeId, edge] of this._edges) {
      // Process ALL edges, including hidden ones, since they might need aggregation
      const sourceInContainer = allDescendants.has(edge.source);
      const targetInContainer = allDescendants.has(edge.target);
      if (sourceInContainer || targetInContainer) {
        // If both endpoints are in the container, just hide the edge (internal edge)
        if (sourceInContainer && targetInContainer) {
          edge.hidden = true;
          continue;
        }
        // Determine the aggregated source and target
        let aggregatedSource = edge.source;
        let aggregatedTarget = edge.target;
        // If source is in container, aggregate to container
        if (sourceInContainer) {
          // CRITICAL FIX: Find lowest visible ancestor instead of direct assignment
          const visibleAncestor =
            this._findLowestVisibleAncestorForAggregation(containerId);
          if (visibleAncestor) {
            aggregatedSource = visibleAncestor;
          } else {
            // No visible ancestor, skip this edge
            edge.hidden = true;
            continue;
          }
        }
        // If target is in container, aggregate to container
        if (targetInContainer) {
          // CRITICAL FIX: Find lowest visible ancestor instead of direct assignment
          const visibleAncestor =
            this._findLowestVisibleAncestorForAggregation(containerId);
          if (visibleAncestor) {
            aggregatedTarget = visibleAncestor;
          } else {
            // No visible ancestor, skip this edge
            edge.hidden = true;
            continue;
          }
        }
        // TODO: DRY up the next two blocks into one block.
        // TODO: do these 2 blocks need to be made recursive?
        // CRITICAL FIX: Ensure both endpoints are visible containers or nodes
        // For any node that's not visible, find the lowest visible ancestor in the hierarchy
        // CRITICAL FIX: Ensure both endpoints are visible containers or nodes
        // If source is a hidden node, find its visible container
        if (!this._containers.has(aggregatedSource)) {
          const sourceNode = this._nodes.get(aggregatedSource);
          if (!sourceNode) {
            throw new Error(
              `Edge ${edge.id} references non-existent source node: ${aggregatedSource}`,
            );
          }
          if (sourceNode.hidden) {
            // Use proper hierarchy traversal to find visible ancestor
            const visibleAncestor =
              this._findLowestVisibleAncestorForAggregation(aggregatedSource);
            if (visibleAncestor) {
              aggregatedSource = visibleAncestor;
            } else {
              console.warn(
                `[EdgeDebug] No visible ancestor found for hidden source ${edge.source}, skipping edge ${edge.id}`,
              );
              edge.hidden = true;
              continue;
            }
          }
        } else {
          // CRITICAL FIX: If source is a hidden container, find its visible ancestor
          const sourceContainer = this._containers.get(aggregatedSource);
          if (sourceContainer && sourceContainer.hidden) {
            const visibleAncestor =
              this._findLowestVisibleAncestorForAggregation(aggregatedSource);
            if (visibleAncestor) {
              aggregatedSource = visibleAncestor;
            } else {
              console.warn(
                `[EdgeDebug] No visible ancestor found for hidden source container ${edge.source}, skipping edge ${edge.id}`,
              );
              edge.hidden = true;
              continue;
            }
          }
        }
        // If target is a hidden node, find its visible container
        if (!this._containers.has(aggregatedTarget)) {
          const targetNode = this._nodes.get(aggregatedTarget);
          if (!targetNode) {
            throw new Error(
              `Edge ${edge.id} references non-existent target node: ${aggregatedTarget}`,
            );
          }
          if (targetNode.hidden) {
            // Use proper hierarchy traversal to find visible ancestor
            const visibleAncestor =
              this._findLowestVisibleAncestorForAggregation(aggregatedTarget);
            if (visibleAncestor) {
              aggregatedTarget = visibleAncestor;
            } else {
              console.warn(
                `[EdgeDebug] No visible ancestor found for hidden target ${edge.target}, skipping edge ${edge.id}`,
              );
              edge.hidden = true;
              continue;
            }
          }
        } else {
          // CRITICAL FIX: If target is a hidden container, find its visible ancestor
          const targetContainer = this._containers.get(aggregatedTarget);
          if (targetContainer && targetContainer.hidden) {
            const visibleAncestor =
              this._findLowestVisibleAncestorForAggregation(aggregatedTarget);
            if (visibleAncestor) {
              aggregatedTarget = visibleAncestor;
            } else {
              console.warn(
                `[EdgeDebug] No visible ancestor found for hidden target container ${edge.target}, skipping edge ${edge.id}`,
              );
              edge.hidden = true;
              continue;
            }
          }
        }
        // Skip self-loops to the container
        if (aggregatedSource === aggregatedTarget) {
          edge.hidden = true;
          continue;
        }
        const key = `${aggregatedSource}-${aggregatedTarget}`;
        if (!edgesBySourceTarget.has(key)) {
          edgesBySourceTarget.set(key, {
            source: aggregatedSource,
            target: aggregatedTarget,
            edges: [],
          });
        }
        edgesBySourceTarget.get(key)!.edges.push(edge);
        // Hide the original edge
        edge.hidden = true;
      }
    }
    // Also check existing aggregated edges that might need to be updated
    // TODO: Can this be DRYed up? Seems quite similar to the above.
    for (const [_aggId, aggEdge] of this._aggregatedEdges) {
      if (aggEdge.hidden) continue;
      const sourceInContainer = allDescendants.has(aggEdge.source);
      const targetInContainer = allDescendants.has(aggEdge.target);
      if (sourceInContainer || targetInContainer) {
        // This aggregated edge needs to be updated
        let newSource = aggEdge.source;
        let newTarget = aggEdge.target;
        if (sourceInContainer) {
          // CRITICAL FIX: Find lowest visible ancestor instead of direct assignment
          const visibleAncestor =
            this._findLowestVisibleAncestorForAggregation(containerId);
          if (visibleAncestor) {
            newSource = visibleAncestor;
          } else {
            // No visible ancestor, hide the edge
            aggEdge.hidden = true;
            continue;
          }
        }
        if (targetInContainer) {
          // CRITICAL FIX: Find lowest visible ancestor instead of direct assignment
          const visibleAncestor =
            this._findLowestVisibleAncestorForAggregation(containerId);
          if (visibleAncestor) {
            newTarget = visibleAncestor;
          } else {
            // No visible ancestor, hide the edge
            aggEdge.hidden = true;
            continue;
          }
        }
        // Skip self-loops
        if (newSource === newTarget) {
          aggEdge.hidden = true;
          continue;
        }
        const key = `${newSource}-${newTarget}`;
        if (!edgesToAggregate.has(key)) {
          edgesToAggregate.set(key, []);
        }
        // CRITICAL FIX: Delete the old aggregated edge instead of just hiding it
        // This prevents ELK from seeing references to hidden containers
        // Add its original edges to be re-aggregated with new endpoints
        for (const originalEdgeId of aggEdge.originalEdgeIds) {
          const originalEdge = this._edges.get(originalEdgeId);
          if (originalEdge) {
            edgesToAggregate.get(key)!.push(originalEdge);
          }
        }
        // Mark for deletion (we'll delete after iteration to avoid modifying map during iteration)
        aggregatedEdgesToDelete.push(aggEdge.id);
      }
    }
    // CRITICAL FIX: Delete old aggregated edges that reference hidden containers
    for (const aggEdgeId of aggregatedEdgesToDelete) {
      this._aggregatedEdges.delete(aggEdgeId);
    }
    // Create new aggregated edges
    for (const [_key, edgeGroup] of edgesBySourceTarget) {
      const { source, target, edges } = edgeGroup;
      // Validate that both endpoints exist
      const sourceContainer = this._containers.get(source);
      const sourceNode = this._nodes.get(source);
      const targetContainer = this._containers.get(target);
      const targetNode = this._nodes.get(target);
      const sourceExists = sourceContainer || sourceNode;
      const targetExists = targetContainer || targetNode;
      if (!sourceExists) {
        throw new Error(
          `Aggregated edge source ${source} does not exist as container or node`,
        );
      }
      if (!targetExists) {
        throw new Error(
          `Aggregated edge target ${target} does not exist as container or node`,
        );
      }
      // SIMPLIFIED FIX: Use source-target pair for consistent IDs while preserving directionality
      const aggregatedEdgeId = `agg-${source}-${target}`;
      // CRITICAL DEBUG: Log when we create problematic edges
      if (source === "bt_136" || target === "bt_136") {
        console.error(
          `[EdgeDebug] 🚨 CREATING PROBLEMATIC EDGE: ${aggregatedEdgeId}`,
        );
        console.error(
          `[EdgeDebug] 🚨   Container ${containerId} is aggregating edges`,
        );
        console.error(
          `[EdgeDebug] 🚨   bt_136 container exists: ${this._containers.has("bt_136")}`,
        );
        console.error(
          `[EdgeDebug] 🚨   bt_136 container hidden: ${this._containers.get("bt_136")?.hidden}`,
        );
        console.error(
          `[EdgeDebug] 🚨   Original edges: ${edges.map((e) => e.id).join(", ")}`,
        );
        // Check the hierarchy
        const bt136Container = this._containers.get("bt_136");
        if (bt136Container) {
          const parent = this._containerParentMap.get("bt_136");
          console.error(`[EdgeDebug] 🚨   bt_136 parent: ${parent}`);
          if (parent) {
            const parentContainer = this._containers.get(parent);
            console.error(
              `[EdgeDebug] 🚨   Parent ${parent} hidden: ${parentContainer?.hidden}, collapsed: ${parentContainer?.collapsed}`,
            );
          }
        }
      }
      // Check if this aggregated edge already exists
      const existingAggEdge = this._aggregatedEdges.get(aggregatedEdgeId);
      if (existingAggEdge && !existingAggEdge.hidden) {
        // Merge with existing aggregated edge
        const newOriginalIds = edges.map((e) => e.id);
        // Only add edge IDs that aren't already in the list to prevent duplicates
        const uniqueNewIds = newOriginalIds.filter(
          (id) => !existingAggEdge.originalEdgeIds.includes(id),
        );
        // Create new arrays to avoid modifying frozen objects
        existingAggEdge.originalEdgeIds = [
          ...existingAggEdge.originalEdgeIds,
          ...uniqueNewIds,
        ];
        existingAggEdge.semanticTags = [
          ...new Set([
            ...existingAggEdge.semanticTags,
            ...edges.flatMap((e) => e.semanticTags),
          ]),
        ];
      } else {
        // Create new aggregated edge
        const aggregatedEdge: AggregatedEdge = {
          id: aggregatedEdgeId,
          source,
          target,
          type: edges[0].type, // Use type from first edge
          semanticTags: [...new Set(edges.flatMap((e) => e.semanticTags))], // Merge unique tags
          hidden: false,
          aggregated: true,
          originalEdgeIds: edges.map((e) => e.id),
          aggregationSource: containerId,
        };
        this._aggregatedEdges.set(aggregatedEdge.id, aggregatedEdge);
        // Update tracking structures
        this._aggregatedToOriginalMap.set(
          aggregatedEdge.id,
          aggregatedEdge.originalEdgeIds,
        );
        for (const originalId of aggregatedEdge.originalEdgeIds) {
          this._originalToAggregatedMap.set(originalId, aggregatedEdge.id);
        }
        // Update container aggregation map
        if (!this._containerAggregationMap.has(containerId)) {
          this._containerAggregationMap.set(containerId, []);
        }
        this._containerAggregationMap.get(containerId)!.push(aggregatedEdge.id);
      }
    }
    // Record aggregation history
    const edgeCount = Array.from(edgesBySourceTarget.values()).reduce(
      (sum, edgeGroup) => sum + edgeGroup.edges.length,
      0,
    );
    if (edgeCount > 0) {
      this._aggregationHistory.push({
        operation: "aggregate",
        containerId,
        edgeCount,
        timestamp: Date.now(),
      });
    }
  }
  private _getAllDescendantIds(containerId: string): Set<string> {
    // Check cache first
    if (this._descendantCache.has(containerId)) {
      return this._descendantCache.get(containerId)!;
    }

    const descendants = new Set<string>();
    const container = this._containers.get(containerId);
    if (!container) {
      this._descendantCache.set(containerId, descendants);
      return descendants;
    }

    for (const childId of container.children) {
      descendants.add(childId);
      // If child is a container, recursively get its descendants
      if (this._containers.has(childId)) {
        const childDescendants = this._getAllDescendantIds(childId);
        for (const descendant of childDescendants) {
          descendants.add(descendant);
        }
      }
    }

    // Cache the result
    this._descendantCache.set(containerId, descendants);
    return descendants;
  }
  private _getContainerDepth(containerId: string): number {
    let depth = 0;
    let currentId = containerId;
    // Walk up the parent chain to calculate depth
    while (currentId) {
      const parentId = this._containerParentMap.get(currentId);
      if (parentId) {
        depth++;
        currentId = parentId;
      } else {
        break;
      }
    }
    return depth;
  }
  private _canExpandContainer(containerId: string): boolean {
    const container = this._containers.get(containerId);
    if (!container) return false;
    // If container is not collapsed, it doesn't need expansion
    if (!container.collapsed) return false;
    // Check if ALL ancestors are expanded (not just immediate parent)
    let currentId = containerId;
    while (currentId) {
      const parentId = this._containerParentMap.get(currentId);
      if (parentId) {
        const parentContainer = this._containers.get(parentId);
        if (!parentContainer || parentContainer.collapsed) {
          // If any ancestor is collapsed, this container cannot be expanded
          return false;
        }
        currentId = parentId;
      } else {
        // Reached the top level
        break;
      }
    }
    // All ancestors are expanded (or this is a top-level container)
    return true;
  }
  restoreEdgesForContainer(containerId: string): void {
    // Get all descendants of this container
    const allDescendants = this._getAllDescendantIds(containerId);
    // Find aggregated edges that involve this container
    const aggregatedEdgesToRemove: string[] = [];
    const edgesToRestore: string[] = [];
    const edgesToReaggregate: GraphEdge[] = [];
    // TODO: could be made more efficient with an index from container to aggregated edges
    for (const [aggEdgeId, aggEdge] of this._aggregatedEdges) {
      // Check if this aggregated edge involves the container or any of its descendants
      const sourceInvolved =
        aggEdge.source === containerId || allDescendants.has(aggEdge.source);
      const targetInvolved =
        aggEdge.target === containerId || allDescendants.has(aggEdge.target);
      if (sourceInvolved || targetInvolved) {
        // This aggregated edge involves the container being expanded
        // Collect original edges for potential re-aggregation
        for (const originalEdgeId of aggEdge.originalEdgeIds) {
          const originalEdge = this._edges.get(originalEdgeId);
          if (originalEdge) {
            edgesToReaggregate.push(originalEdge);
          }
        }
        edgesToRestore.push(...aggEdge.originalEdgeIds);
        aggregatedEdgesToRemove.push(aggEdgeId);
      }
    }
    // Also restore internal edges that were simply hidden
    for (const [edgeId, edge] of this._edges) {
      if (edge.hidden) {
        const sourceInContainer = allDescendants.has(edge.source);
        const targetInContainer = allDescendants.has(edge.target);
        // If this edge was hidden due to this container being collapsed
        if (sourceInContainer || targetInContainer) {
          edgesToRestore.push(edgeId);
        }
      }
    }
    // Restore original edges
    for (const originalEdgeId of edgesToRestore) {
      const originalEdge = this._edges.get(originalEdgeId);
      if (originalEdge) {
        // Check if both endpoints are visible
        const sourceNode = this._nodes.get(originalEdge.source);
        const targetNode = this._nodes.get(originalEdge.target);
        const sourceContainer = this._containers.get(originalEdge.source);
        const targetContainer = this._containers.get(originalEdge.target);
        const sourceVisible =
          (sourceNode && !sourceNode.hidden) ||
          (sourceContainer && !sourceContainer.hidden);
        const targetVisible =
          (targetNode && !targetNode.hidden) ||
          (targetContainer && !targetContainer.hidden);
        if (sourceVisible && targetVisible) {
          originalEdge.hidden = false;
        } else {
          // If endpoints are still hidden due to other collapsed containers,
          // leave the edge hidden - it will be re-aggregated when we call
          // aggregateEdgesForContainer for the affected containers below
          originalEdge.hidden = true;
        }
      }
    }
    // Remove aggregated edges and update tracking structures
    for (const aggEdgeId of aggregatedEdgesToRemove) {
      const aggEdge = this._aggregatedEdges.get(aggEdgeId);
      if (aggEdge) {
        // Remove from tracking maps
        this._aggregatedToOriginalMap.delete(aggEdgeId);
        for (const originalId of aggEdge.originalEdgeIds) {
          this._originalToAggregatedMap.delete(originalId);
        }
      }
      this._aggregatedEdges.delete(aggEdgeId);
    }
    // Update container aggregation map
    const containerAggregations =
      this._containerAggregationMap.get(containerId) || [];
    const updatedAggregations = containerAggregations.filter(
      (id) => !aggregatedEdgesToRemove.includes(id),
    );
    if (updatedAggregations.length === 0) {
      this._containerAggregationMap.delete(containerId);
    } else {
      this._containerAggregationMap.set(containerId, updatedAggregations);
    }
    // CRITICAL FIX: Re-aggregate edges that still need aggregation
    // When a container is expanded, some of its original edges might still need
    // to be aggregated if they connect to other collapsed containers
    if (edgesToReaggregate.length > 0) {
      // Group edges that still need aggregation by their effective source/target
      const edgesBySourceTarget = new Map<
        string,
        {
          source: string;
          target: string;
          edges: GraphEdge[];
        }
      >();
      for (const edge of edgesToReaggregate) {
        // Skip if edge is now visible (both endpoints visible)
        if (!edge.hidden) continue;
        // Determine the effective source and target (container if collapsed, node if visible)
        let effectiveSource = edge.source;
        let effectiveTarget = edge.target;
        // Check if source is in a collapsed container
        const sourceContainer = this._getContainerForNode(edge.source);
        if (
          sourceContainer &&
          sourceContainer.collapsed &&
          sourceContainer.id !== containerId
        ) {
          // CRITICAL FIX: If the collapsed container is hidden, find its visible ancestor
          if (sourceContainer.hidden) {
            const visibleAncestor =
              this._findLowestVisibleAncestorForAggregation(sourceContainer.id);
            if (visibleAncestor) {
              effectiveSource = visibleAncestor;
            }
          } else {
            effectiveSource = sourceContainer.id;
          }
        }
        // Check if target is in a collapsed container
        const targetContainer = this._getContainerForNode(edge.target);
        if (
          targetContainer &&
          targetContainer.collapsed &&
          targetContainer.id !== containerId
        ) {
          // CRITICAL FIX: If the collapsed container is hidden, find its visible ancestor
          if (targetContainer.hidden) {
            const visibleAncestor =
              this._findLowestVisibleAncestorForAggregation(targetContainer.id);
            if (visibleAncestor) {
              effectiveTarget = visibleAncestor;
            }
          } else {
            effectiveTarget = targetContainer.id;
          }
        }
        // Only aggregate if at least one endpoint is still a collapsed container
        if (
          effectiveSource !== edge.source ||
          effectiveTarget !== edge.target
        ) {
          const key = `${effectiveSource}-${effectiveTarget}`;
          if (!edgesBySourceTarget.has(key)) {
            edgesBySourceTarget.set(key, {
              source: effectiveSource,
              target: effectiveTarget,
              edges: [],
            });
          }
          edgesBySourceTarget.get(key)!.edges.push(edge);
        }
      }
      // Create new aggregated edges
      for (const [_key, edgeGroup] of edgesBySourceTarget) {
        const { source, target, edges } = edgeGroup;
        const aggregatedEdgeId = `agg-${source}-${target}`;
        const aggregatedEdge: AggregatedEdge = {
          id: aggregatedEdgeId,
          source,
          target,
          type: "aggregated",
          semanticTags: [],
          originalEdgeIds: edges.map((e) => e.id),
          aggregated: true,
          hidden: false,
          aggregationSource: "re-aggregation",
        };
        this._aggregatedEdges.set(aggregatedEdge.id, aggregatedEdge);
        // Update tracking structures
        this._aggregatedToOriginalMap.set(
          aggregatedEdge.id,
          aggregatedEdge.originalEdgeIds,
        );
        for (const originalId of aggregatedEdge.originalEdgeIds) {
          this._originalToAggregatedMap.set(originalId, aggregatedEdge.id);
        }
        // Update container aggregation maps
        if (this._containers.has(source)) {
          if (!this._containerAggregationMap.has(source)) {
            this._containerAggregationMap.set(source, []);
          }
          this._containerAggregationMap.get(source)!.push(aggregatedEdge.id);
        }
        if (this._containers.has(target) && target !== source) {
          if (!this._containerAggregationMap.has(target)) {
            this._containerAggregationMap.set(target, []);
          }
          this._containerAggregationMap.get(target)!.push(aggregatedEdge.id);
        }
      }
    }
    // Record restoration history
    if (edgesToRestore.length > 0) {
      this._aggregationHistory.push({
        operation: "restore",
        containerId,
        edgeCount: edgesToRestore.length,
        timestamp: Date.now(),
      });
    }
  }
  // Helper methods for canonical aggregated edge management
  private _getContainerForNode(nodeId: string): Container | undefined {
    const containerId = this._nodeContainerMap.get(nodeId);
    return containerId ? this._containers.get(containerId) : undefined;
  }
  private _getCanonicalKey(source: string, target: string): string {
    // Always use lexicographically smaller ID first for consistency
    return source < target ? `${source}-${target}` : `${target}-${source}`;
  }
  private __getOrCreateAggregatedEdge(
    source: string,
    target: string,
    originalEdge: GraphEdge,
  ): AggregatedEdge {
    const canonicalKey = this._getCanonicalKey(source, target);
    let aggregatedEdge = this._canonicalAggregatedEdges.get(canonicalKey);
    if (!aggregatedEdge) {
      // Create new aggregated edge with consistent ID
      const aggregatedEdgeId = `agg-${canonicalKey}`;
      aggregatedEdge = {
        id: aggregatedEdgeId,
        source,
        target,
        type: originalEdge.type,
        semanticTags: [...originalEdge.semanticTags],
        hidden: false,
        aggregated: true,
        originalEdgeIds: [],
        aggregationSource: canonicalKey, // Use canonical key instead of container ID
      };
      this._canonicalAggregatedEdges.set(canonicalKey, aggregatedEdge);
      this._aggregatedEdges.set(aggregatedEdgeId, aggregatedEdge);
    }
    return aggregatedEdge;
  }
  private _reAggregateAllCollapsedContainers(): void {
    // Clear all existing aggregated edges
    this._aggregatedEdges.clear();
    this._originalToAggregatedMap.clear();
    this._aggregatedToOriginalMap.clear();
    this._containerAggregationMap.clear();
    // Get all collapsed containers and sort them by ID for consistent ordering
    const collapsedContainers = Array.from(this._containers.values())
      .filter((container) => container.collapsed && !container.hidden)
      .sort((a, b) => a.id.localeCompare(b.id));
    // Aggregate edges for each container in consistent order
    for (const container of collapsedContainers) {
      // CRITICAL DEBUG: Check if this is related to bt_136
      if (
        container.id.includes("bt_") ||
        container.id === "bt_126" ||
        container.id === "bt_217"
      ) {
        console.error(
          `[SmartCollapse] 🚨 AGGREGATING FOR CONTAINER: ${container.id}`,
        );
        console.error(
          `[SmartCollapse] 🚨   Container collapsed: ${container.collapsed}, hidden: ${container.hidden}`,
        );
        // Check if bt_136 is a descendant
        const descendants = this._getAllDescendantIds(container.id);
        if (descendants.has("bt_136")) {
          console.error(
            `[SmartCollapse] 🚨   bt_136 IS A DESCENDANT of ${container.id}`,
          );
          console.error(
            `[SmartCollapse] 🚨   All descendants: ${Array.from(descendants).join(", ")}`,
          );
        }
      }
      this.aggregateEdgesForContainer(container.id);
    }
  }
  private _reAggregateEdgeIfNeeded(edge: GraphEdge): void {
    // Find the smallest collapsed container that contains the source or target
    let sourceContainer: string | undefined;
    let targetContainer: string | undefined;
    // Check if source is in a collapsed container
    const sourceNode = this._nodes.get(edge.source);
    if (sourceNode && sourceNode.hidden) {
      sourceContainer = this._findSmallestCollapsedContainerForNode(
        edge.source,
      );
    }
    // Check if target is in a collapsed container
    // TODO: DRY this up by combining with previous block
    const targetNode = this._nodes.get(edge.target);
    if (targetNode && targetNode.hidden) {
      targetContainer = this._findSmallestCollapsedContainerForNode(
        edge.target,
      );
    }
    // If either endpoint needs aggregation, create aggregated edge
    if (sourceContainer || targetContainer) {
      const aggregatedSource = sourceContainer || edge.source;
      const aggregatedTarget = targetContainer || edge.target;
      // Skip self-loops
      if (aggregatedSource === aggregatedTarget) {
        edge.hidden = true;
        return;
      }
      // SIMPLIFIED FIX: Use source-target pair for consistent IDs while preserving directionality
      const aggregatedEdgeId = `agg-${aggregatedSource}-${aggregatedTarget}`;
      let existingAggEdge = this._aggregatedEdges.get(aggregatedEdgeId);
      if (existingAggEdge) {
        // Add to existing aggregated edge
        if (!existingAggEdge.originalEdgeIds.includes(edge.id)) {
          existingAggEdge.originalEdgeIds.push(edge.id);
        }
      } else {
        // Create new aggregated edge
        const aggregatedEdge = {
          id: aggregatedEdgeId,
          source: aggregatedSource,
          target: aggregatedTarget,
          type: edge.type,
          semanticTags: [...edge.semanticTags],
          hidden: false,
          aggregated: true as const,
          originalEdgeIds: [edge.id],
          aggregationSource: `${aggregatedSource}-${aggregatedTarget}`,
        };
        this._aggregatedEdges.set(aggregatedEdge.id, aggregatedEdge);
        // Update tracking structures
        this._aggregatedToOriginalMap.set(aggregatedEdge.id, [edge.id]);
        this._originalToAggregatedMap.set(edge.id, aggregatedEdge.id);
        // Note: We don't track container ownership for re-aggregated edges
        // since they use the normalized key system
      }
      edge.hidden = true;
    }
  }
  private _findSmallestCollapsedContainerForNode(
    nodeId: string,
  ): string | undefined {
    let currentContainer = this._nodeContainerMap.get(nodeId);
    while (currentContainer) {
      const container = this._containers.get(currentContainer);
      if (container && container.collapsed) {
        // CRITICAL FIX: If this collapsed container is hidden, find its visible ancestor
        if (container.hidden) {
          const visibleAncestor =
            this._findLowestVisibleAncestorForAggregation(currentContainer);
          return visibleAncestor || undefined;
        }
        return currentContainer;
      }
      currentContainer = this._containerParentMap.get(currentContainer);
    }
    return undefined;
  }
  getAggregatedEdges(): ReadonlyArray<AggregatedEdge> {
    return Array.from(this._aggregatedEdges.values()).filter(
      (edge) => !edge.hidden,
    );
  }
  getOriginalEdges(): ReadonlyArray<GraphEdge> {
    return Array.from(this._edges.values());
  }
  // Read-only Access
  get visibleNodes(): ReadonlyArray<GraphNode> {
    return Array.from(this._nodes.values()).filter(
      (node) => !node.hidden && !this._manuallyHiddenNodes.has(node.id),
    );
  }

  /**
   * Get all nodes regardless of manual visibility state
   * (includes both visible and manually hidden nodes)
   * Used by Show All button to find hidden nodes
   */
  get allNodes(): ReadonlyArray<GraphNode> {
    return Array.from(this._nodes.values()).filter((node) => !node.hidden);
  }

  get visibleEdges(): ReadonlyArray<GraphEdge | AggregatedEdge> {
    const regularEdges = Array.from(this._edges.values()).filter(
      (edge) => !edge.hidden,
    );
    const aggregatedEdges = Array.from(this._aggregatedEdges.values()).filter(
      (edge) => !edge.hidden,
    );
    return [...regularEdges, ...aggregatedEdges];
  }
  get visibleContainers(): ReadonlyArray<Container> {
    return Array.from(this._containers.values()).filter(
      (container) =>
        !container.hidden && !this._manuallyHiddenContainers.has(container.id),
    );
  }

  /**
   * Get all containers regardless of visibility state
   * (includes both visible and manually hidden containers)
   * Used by hierarchy tree to show all containers with appropriate eye icons
   */
  get allContainers(): ReadonlyArray<Container> {
    return Array.from(this._containers.values()).filter(
      (container) => !container.hidden,
    );
  }

  // Getters for validation and external access

  /**
   * Get the current cache version - increments whenever internal state changes
   * This can be used as a React dependency to trigger re-renders when the
   * visualization state changes (e.g., visibility toggles, collapse/expand)
   */
  get cacheVersion(): number {
    return this._cacheVersion;
  }

  getGraphNode(id: string): GraphNode | undefined {
    return this._nodes.get(id);
  }
  getGraphEdge(id: string): GraphEdge | undefined {
    return this._edges.get(id);
  }
  getContainer(id: string): Container | undefined {
    return this._containers.get(id);
  }
  getNodeContainer(nodeId: string): string | undefined {
    return this._nodeContainerMap.get(nodeId);
  }
  getContainerChildren(containerId: string): Set<string> {
    return this._containers.get(containerId)?.children || new Set();
  }
  // Container Hierarchy Methods
  getContainerParent(containerId: string): string | undefined {
    return this._containerParentMap.get(containerId);
  }
  getContainerAncestors(containerId: string): string[] {
    // Check cache first
    if (this._ancestorCache.has(containerId)) {
      return this._ancestorCache.get(containerId)!;
    }

    const ancestors: string[] = [];
    let current = this.getContainerParent(containerId);
    while (current) {
      ancestors.push(current);
      current = this.getContainerParent(current);
    }

    // Cache the result
    this._ancestorCache.set(containerId, ancestors);
    return ancestors;
  }
  getContainerDescendants(containerId: string): string[] {
    const descendants: string[] = [];
    const children = this.getContainerChildren(containerId);
    for (const childId of children) {
      if (this._containers.has(childId)) {
        descendants.push(childId);
        descendants.push(...this.getContainerDescendants(childId));
      }
    }
    return descendants;
  }
  getContainerNodes(containerId: string): Set<string> {
    const container = this._containers.get(containerId);
    if (!container) return new Set();
    const nodes = new Set<string>();
    for (const childId of container.children) {
      if (this._nodes.has(childId)) {
        nodes.add(childId);
      }
    }
    return nodes;
  }
  getAllNodesInHierarchy(containerId: string): Set<string> {
    const allNodes = new Set<string>();
    const container = this._containers.get(containerId);
    if (!container) return allNodes;
    for (const childId of container.children) {
      if (this._nodes.has(childId)) {
        allNodes.add(childId);
      } else if (this._containers.has(childId)) {
        const childNodes = this.getAllNodesInHierarchy(childId);
        for (const nodeId of childNodes) {
          allNodes.add(nodeId);
        }
      }
    }
    return allNodes;
  }
  getOrphanedNodes(): string[] {
    return Array.from(this._orphanedNodes);
  }
  getOrphanedContainers(): string[] {
    return Array.from(this._orphanedContainers);
  }
  cleanupOrphanedEntities(): void {
    // Remove orphaned nodes
    for (const nodeId of this._orphanedNodes) {
      this._nodes.delete(nodeId);
    }
    this._orphanedNodes.clear();
    // Remove orphaned containers
    for (const containerId of this._orphanedContainers) {
      this._containers.delete(containerId);
    }
    this._orphanedContainers.clear();
  }
  assignNodeToContainer(nodeId: string, targetContainerId: string): void {
    // Remove from current container
    const currentContainerId = this.getNodeContainer(nodeId);
    if (currentContainerId) {
      const currentContainer = this._containers.get(currentContainerId);
      if (currentContainer) {
        currentContainer.children.delete(nodeId);
      }
    }
    // Add to target container
    const targetContainer = this._containers.get(targetContainerId);
    if (targetContainer) {
      targetContainer.children.add(nodeId);
      this._nodeContainerMap.set(nodeId, targetContainerId);
    }
    this.validateInvariants();
  }
  // Layout State
  getLayoutState(): LayoutState {
    return { ...this._layoutState };
  }
  setLayoutPhase(phase: LayoutState["phase"]): void {
    this._layoutState.phase = phase;
    this._layoutState.lastUpdate = Date.now();
  }
  incrementLayoutCount(): void {
    this._layoutState.layoutCount++;
  }
  isFirstLayout(): boolean {
    return this._layoutState.layoutCount === 0;
  }
  setLayoutError(error: string): void {
    this._layoutState.error = error;
    this._layoutState.phase = "error";
    this._layoutState.lastUpdate = Date.now();
  }
  // Render Configuration - Single Source of Truth
  getRenderConfig(): Required<RenderConfig> & {
    layoutAlgorithm: string;
  } {
    return { ...this._renderConfig };
  }
  updateRenderConfig(
    updates: Partial<
      Required<RenderConfig> & {
        layoutAlgorithm: string;
      }
    >,
  ): void {
    this._renderConfig = { ...this._renderConfig, ...updates };
  }
  getEdgeStyle(): "bezier" | "straight" | "smoothstep" {
    return this._renderConfig.edgeStyle;
  }
  getColorPalette(): string {
    return this._renderConfig.colorPalette;
  }
  getLayoutAlgorithm(): string {
    return this._renderConfig.layoutAlgorithm;
  }
  clearLayoutError(): void {
    this._layoutState.error = undefined;
    this._layoutState.lastUpdate = Date.now();
  }
  recoverFromLayoutError(): void {
    this._layoutState.error = undefined;
    this._layoutState.phase = "initial";
    this._layoutState.lastUpdate = Date.now();
  }
  resetLayoutState(): void {
    hscopeLogger.log(
      "op",
      `🔄 RESET LAYOUT STATE: Before reset - layoutCount=${this._layoutState.layoutCount}`,
    );
    this._layoutState = {
      phase: "initial",
      layoutCount: 0,
      lastUpdate: Date.now(),
    };
    // CRITICAL FIX: Reset smart collapse state for new data
    this.resetSmartCollapseState();
    hscopeLogger.log(
      "op",
      `🔄 RESET LAYOUT STATE: After reset - layoutCount=${this._layoutState.layoutCount}, isFirstLayout=${this.isFirstLayout()}, smartCollapseEnabled=${this._smartCollapseEnabled}`,
    );
  }
  // Smart Collapse Management
  private _smartCollapseEnabled = true;
  private _smartCollapseOverride = false;
  shouldRunSmartCollapse(): boolean {
    if (this._smartCollapseOverride) {
      this._smartCollapseOverride = false; // Reset after checking
      hscopeLogger.log(
        "op",
        "🎯 SMART COLLAPSE: Override enabled, returning true",
      );
      return true;
    }
    const enabled = this._smartCollapseEnabled;
    const isFirst = this.isFirstLayout();
    const result = enabled && isFirst;
    hscopeLogger.log(
      "op",
      `🎯 SMART COLLAPSE CHECK: enabled=${enabled}, isFirstLayout=${isFirst}, layoutCount=${this._layoutState.layoutCount}, result=${result}`,
    );
    return result;
  }
  enableSmartCollapseForNextLayout(): void {
    this._smartCollapseOverride = true;
  }
  disableSmartCollapseForUserOperations(): void {
    this._smartCollapseEnabled = false;
  }
  resetSmartCollapseState(): void {
    this._smartCollapseEnabled = true;
    this._smartCollapseOverride = false;
  }
  getSmartCollapseStatus(): {
    enabled: boolean;
    isFirstLayout: boolean;
    hasOverride: boolean;
  } {
    return {
      enabled: this._smartCollapseEnabled,
      isFirstLayout: this.isFirstLayout(),
      hasOverride: this._smartCollapseOverride,
    };
  }
  /**
   * Perform smart collapse operation - automatically collapse containers
   * that meet certain criteria to improve initial layout readability
   *
   * @param budgetOverride - Optional budget override for testing purposes
   */
  performSmartCollapse(budgetOverride?: number): void {
    if (!this.shouldRunSmartCollapse()) {
      return;
    }
    // Step 1: Get all root containers and collapse them initially
    const rootContainers = this.getRootContainers();
    if (rootContainers.length === 0) {
      return;
    }
    // Collapse all root containers initially
    let _collapsedCount = 0;
    for (const container of rootContainers) {
      if (!container.collapsed) {
        this.collapseContainerSystemOperation(container.id);
        _collapsedCount++;
      }
    }
    // Step 2: Create expansion candidates sorted by cost
    interface ExpansionCandidate {
      containerId: string;
      cost: number;
    }
    const expansionCandidates: ExpansionCandidate[] = [];
    // Add all collapsed root containers as initial candidates
    for (const container of rootContainers) {
      if (container.collapsed) {
        const cost = this.calculateExpansionCost(container.id);
        expansionCandidates.push({ containerId: container.id, cost });
      }
    }
    // Sort candidates by cost (lowest first)
    expansionCandidates.sort((a, b) => a.cost - b.cost);
    // Step 3: Expand containers until budget is reached
    const budget = budgetOverride ?? LAYOUT_CONSTANTS.SMART_COLLAPSE_BUDGET;
    let currentCost = 0;
    let _expandedCount = 0;
    while (expansionCandidates.length > 0) {
      // Get the lowest-cost candidate
      const candidate = expansionCandidates.shift()!;
      // Check if expanding this container would exceed the budget
      if (currentCost + candidate.cost > budget) {
        break;
      }
      this._expandContainerInternal(candidate.containerId);
      currentCost += candidate.cost;
      _expandedCount++;
      // Step 4: Add child containers to expansion candidates
      const expandedContainer = this._containers.get(candidate.containerId);
      if (expandedContainer) {
        const childContainers: ExpansionCandidate[] = [];
        for (const childId of expandedContainer.children) {
          const childContainer = this._containers.get(childId);
          if (childContainer && childContainer.collapsed) {
            const childCost = this.calculateExpansionCost(childId);
            childContainers.push({ containerId: childId, cost: childCost });
          }
        }
        // Add child containers to candidates and re-sort
        expansionCandidates.push(...childContainers);
        expansionCandidates.sort((a, b) => a.cost - b.cost);
        if (childContainers.length > 0) {
        }
      }
    }
    for (const _container of this._containers.values()) {
      // Container processing logic would go here if needed
    }
  }
  /**
   * Calculate the expansion cost for a container as the net growth in screen area.
   *
   * Key insight: When we expand a container, we're replacing its collapsed footprint
   * with an expanded footprint that contains its children plus border space.
   *
   * Cost = (expanded container size) - (original collapsed container size)
   */
  calculateExpansionCost(containerId: string): number {
    const container = this._containers.get(containerId);
    if (!container) {
      return 0;
    }
    // Original footprint: collapsed container size
    const collapsedArea =
      SIZES.COLLAPSED_CONTAINER_WIDTH * SIZES.COLLAPSED_CONTAINER_HEIGHT;
    // Calculate the area needed to contain all direct children
    let childrenArea = 0;
    for (const childId of container.children) {
      const childContainer = this._containers.get(childId);
      if (childContainer) {
        // Child containers appear as collapsed units when parent expands
        childrenArea +=
          SIZES.COLLAPSED_CONTAINER_WIDTH * SIZES.COLLAPSED_CONTAINER_HEIGHT;
      } else if (this._nodes.has(childId)) {
        // Direct node children
        childrenArea +=
          LAYOUT_CONSTANTS.DEFAULT_NODE_WIDTH *
          LAYOUT_CONSTANTS.DEFAULT_NODE_HEIGHT;
      }
    }
    // Expanded container needs to contain children plus border/padding
    const borderPadding = 40; // Rough estimate for container borders and internal padding
    const expandedArea = childrenArea + borderPadding;
    // Net cost is the growth in footprint
    const netCost = Math.max(0, expandedArea - collapsedArea);
    return netCost;
  }
  /**
   * Get root containers - containers that are not children of other containers
   * Used by the holistic smart collapse algorithm to identify top-level containers
   * OPTIMIZED: Uses cache and parent map for O(n) performance
   */
  getRootContainers(): Container[] {
    if (this._rootContainersCache) {
      return this._rootContainersCache;
    }

    const rootContainers: Container[] = [];
    for (const container of this._containers.values()) {
      // Use parent map for O(1) lookup instead of O(n) search
      if (!this._containerParentMap.has(container.id)) {
        rootContainers.push(container);
      }
    }

    this._rootContainersCache = rootContainers;
    return rootContainers;
  }
  // Search-specific container expansion
  expandContainerForSearch(id: string): void {
    this._expandContainerInternal(id);
    // Track containers expanded for search
    this._searchState.expandedContainers.add(id);
    // Search expansion should disable smart collapse
    this.disableSmartCollapseForUserOperations();
  }
  // System vs User operation tracking
  collapseContainerSystemOperation(id: string): void {
    this._collapseContainerInternal(id);
    // Note: System operations don't disable smart collapse
  }
  // Toggle container (user operation)
  // Internal method for AsyncCoordinator use only - DO NOT CALL DIRECTLY
  _toggleContainerForCoordinator(id: string): void {
    const container = this._containers.get(id);
    if (!container) {
      console.warn("[VisualizationState] Container not found:", id);
      return;
    }
    if (container.collapsed) {
      this._expandContainerForCoordinator(id);
    } else {
      this._collapseContainerForCoordinator(id);
    }
    const _containerAfter = this._containers.get(id);
  }
  // Internal methods for container operations
  private _expandContainerInternal(id: string): void {
    const container = this._containers.get(id);
    if (!container) {
      console.warn(
        `[VisualizationState] ❌ Container ${id} not found for expansion`,
      );
      return;
    }

    // Invariant check: All ancestors must be expanded before we expand this container
    assertAncestorsExpanded(
      id,
      (cid: string) => this._containers.get(cid),
      (cid: string) => this._containerParentMap.get(cid),
      `_expandContainerInternal(${id})`,
    );

    container.collapsed = false;
    container.hidden = false;
    // Track expanded graph containers
    this._searchNavigationState.expandedGraphContainers.add(id);
    this._showImmediateChildren(id);
    this.restoreEdgesForContainer(id);

    logInvariantCheck(`_expandContainerInternal(${id})`, { containerId: id });
    this.validateInvariants();
  }
  private _collapseContainerInternal(id: string): void {
    const container = this._containers.get(id);
    if (!container) {
      console.warn(
        `[VisualizationState] ❌ Container ${id} not found in _collapseContainerInternal`,
      );
      return;
    }
    container.collapsed = true;
    // Reset dimensions to collapsed size to prevent layout issues
    if (container.dimensions) {
      container.dimensions = {
        width: 200, // Standard collapsed width
        height: 150, // Standard collapsed height
      };
    }
    // Remove from expanded graph containers
    this._searchNavigationState.expandedGraphContainers.delete(id);
    this._hideAllDescendants(id);
    this.aggregateEdgesForContainer(id);

    // Invariant check: All descendants must be properly collapsed and hidden
    assertDescendantsCollapsedAndHidden(
      id,
      (cid: string) => this._containers.get(cid),
      (nid: string) => this._nodes.get(nid),
    );

    logInvariantCheck(`_collapseContainerInternal(${id})`, { containerId: id });
    this.validateInvariants();
  }
  /**
   * Clean up aggregated edges that reference a hidden container
   * This prevents ELK from trying to reference non-existent shapes
   */
  private _cleanupAggregatedEdgesForHiddenContainer(containerId: string): void {
    const edgesToRemove: string[] = [];
    const edgesToReaggregate: GraphEdge[] = [];
    for (const [aggEdgeId, aggEdge] of this._aggregatedEdges) {
      if (aggEdge.source === containerId || aggEdge.target === containerId) {
        edgesToRemove.push(aggEdgeId);
        // Collect the original edges for re-aggregation
        for (const originalEdgeId of aggEdge.originalEdgeIds) {
          const originalEdge = this._edges.get(originalEdgeId);
          if (originalEdge) {
            edgesToReaggregate.push(originalEdge);
          }
        }
      }
    }
    // Remove the problematic aggregated edges
    for (const aggEdgeId of edgesToRemove) {
      this._aggregatedEdges.delete(aggEdgeId);
    }
    // Re-aggregate the original edges with proper endpoint resolution
    for (const edge of edgesToReaggregate) {
      this._reaggregateEdgeWithVisibleEndpoints(edge, containerId);
    }
  }
  /**
   * Re-aggregate a single edge, ensuring both endpoints reference visible containers/nodes
   */
  private _reaggregateEdgeWithVisibleEndpoints(
    edge: GraphEdge,
    hiddenContainerId: string,
  ): void {
    let newSource = edge.source;
    let newTarget = edge.target;
    // If source was the hidden container, find its visible parent
    if (edge.source === hiddenContainerId) {
      const visibleAncestor =
        this._findLowestVisibleAncestorForAggregation(hiddenContainerId);
      if (visibleAncestor) {
        newSource = visibleAncestor;
      } else {
        // No visible ancestor, hide the edge
        edge.hidden = true;
        return;
      }
    }
    // If target was the hidden container, find its visible parent
    if (edge.target === hiddenContainerId) {
      const visibleAncestor =
        this._findLowestVisibleAncestorForAggregation(hiddenContainerId);
      if (visibleAncestor) {
        newTarget = visibleAncestor;
      } else {
        // No visible ancestor, hide the edge
        edge.hidden = true;
        return;
      }
    }
    // Skip self-loops
    if (newSource === newTarget) {
      edge.hidden = true;
      return;
    }
    // Create or update aggregated edge with new endpoints
    const aggregatedEdgeId = `agg-${newSource}-${newTarget}`;
    const existingAggEdge = this._aggregatedEdges.get(aggregatedEdgeId);
    if (existingAggEdge) {
      // Add to existing aggregated edge
      if (!existingAggEdge.originalEdgeIds.includes(edge.id)) {
        existingAggEdge.originalEdgeIds.push(edge.id);
      }
    } else {
      // Create new aggregated edge
      const aggregatedEdge: AggregatedEdge = {
        id: aggregatedEdgeId,
        source: newSource,
        target: newTarget,
        type: "aggregated",
        semanticTags: [],
        hidden: false,
        aggregated: true,
        originalEdgeIds: [edge.id],
        aggregationSource: hiddenContainerId,
      };
      this._aggregatedEdges.set(aggregatedEdgeId, aggregatedEdge);
    }
    // Hide the original edge
    edge.hidden = true;
  }
  /**
   * CRITICAL FIX: Clean up all aggregated edges that reference hidden containers
   * This should be called after all container collapse operations are complete
   */
  private _cleanupAllAggregatedEdgesWithHiddenEndpoints(): void {
    const edgesToDelete: string[] = [];
    for (const [aggEdgeId, aggEdge] of this._aggregatedEdges) {
      const sourceContainer = this._containers.get(aggEdge.source);
      const sourceNode = this._nodes.get(aggEdge.source);
      const targetContainer = this._containers.get(aggEdge.target);
      const targetNode = this._nodes.get(aggEdge.target);
      const sourceExists = sourceContainer || sourceNode;
      const targetExists = targetContainer || targetNode;
      const sourceVisible =
        (sourceContainer && !sourceContainer.hidden) ||
        (sourceNode && !sourceNode.hidden);
      const targetVisible =
        (targetContainer && !targetContainer.hidden) ||
        (targetNode && !targetNode.hidden);
      if (!sourceExists || !targetExists || !sourceVisible || !targetVisible) {
        edgesToDelete.push(aggEdgeId);
        // Restore original edges to hidden state
        for (const originalEdgeId of aggEdge.originalEdgeIds) {
          const originalEdge = this._edges.get(originalEdgeId);
          if (originalEdge) {
            originalEdge.hidden = true;
          }
        }
      }
    }
    // Delete the problematic aggregated edges
    for (const aggEdgeId of edgesToDelete) {
      this._aggregatedEdges.delete(aggEdgeId);
    }
  }
  // Edge Aggregation Tracking and Lookup Methods
  private _originalToAggregatedMap = new Map<string, string>();
  private _aggregatedToOriginalMap = new Map<string, string[]>();
  private _containerAggregationMap = new Map<string, string[]>();
  private _aggregationHistory: Array<{
    operation: "aggregate" | "restore";
    containerId: string;
    edgeCount: number;
    timestamp: number;
  }> = [];
  // SIMPLIFIED APPROACH: Canonical aggregated edge storage
  // Key: normalized "source-target" pair, Value: aggregated edge
  private _canonicalAggregatedEdges = new Map<string, AggregatedEdge>();
  getOriginalToAggregatedMapping(): ReadonlyMap<string, string> {
    return new Map(this._originalToAggregatedMap);
  }
  getAggregatedToOriginalMapping(): ReadonlyMap<string, string[]> {
    return new Map(this._aggregatedToOriginalMap);
  }
  getAggregationMetadata(): {
    totalOriginalEdges: number;
    totalAggregatedEdges: number;
    aggregationsByContainer: ReadonlyMap<string, number>;
  } {
    const aggregationsByContainer = new Map<string, number>();
    for (const [containerId, aggEdgeIds] of this._containerAggregationMap) {
      aggregationsByContainer.set(containerId, aggEdgeIds.length);
    }
    return {
      totalOriginalEdges: this._edges.size,
      totalAggregatedEdges: this._aggregatedEdges.size,
      aggregationsByContainer,
    };
  }
  getAggregatedEdgesByContainer(
    containerId: string,
  ): ReadonlyArray<AggregatedEdge> {
    const edgeIds = this._containerAggregationMap.get(containerId) || [];
    return edgeIds
      .map((id) => this._aggregatedEdges.get(id))
      .filter(
        (edge): edge is AggregatedEdge => edge !== undefined && !edge.hidden,
      );
  }
  getOriginalEdgesForAggregated(
    aggregatedEdgeId: string,
  ): ReadonlyArray<GraphEdge> {
    const originalIds =
      this._aggregatedToOriginalMap.get(aggregatedEdgeId) || [];
    return originalIds
      .map((id) => this._edges.get(id))
      .filter((edge): edge is GraphEdge => edge !== undefined);
  }
  getAggregatedEdgesAffectingNode(
    nodeId: string,
  ): ReadonlyArray<AggregatedEdge> {
    return Array.from(this._aggregatedEdges.values()).filter(
      (edge) =>
        !edge.hidden && (edge.source === nodeId || edge.target === nodeId),
    );
  }
  getAggregationHistory(): ReadonlyArray<{
    operation: "aggregate" | "restore";
    containerId: string;
    edgeCount: number;
    timestamp: number;
  }> {
    return [...this._aggregationHistory];
  }
  getAggregationStatistics(): {
    totalAggregations: number;
    activeAggregations: number;
    edgeReductionRatio: number;
    containerAggregationCounts: ReadonlyMap<string, number>;
  } {
    const containerCounts = new Map<string, number>();
    let activeAggregations = 0;
    for (const [containerId, aggEdgeIds] of this._containerAggregationMap) {
      const activeCount = aggEdgeIds.filter((id) => {
        const edge = this._aggregatedEdges.get(id);
        return edge && !edge.hidden;
      }).length;
      if (activeCount > 0) {
        containerCounts.set(containerId, activeCount);
        activeAggregations += activeCount;
      }
    }
    const totalOriginalEdges = this._edges.size;
    const visibleOriginalEdges = Array.from(this._edges.values()).filter(
      (e) => !e.hidden,
    ).length;
    const totalVisibleEdges = visibleOriginalEdges + activeAggregations;
    const edgeReductionRatio =
      totalOriginalEdges > 0
        ? (totalOriginalEdges - totalVisibleEdges) / totalOriginalEdges
        : 0;
    return {
      totalAggregations: this._aggregationHistory.length,
      activeAggregations,
      edgeReductionRatio,
      containerAggregationCounts: containerCounts,
    };
  }
  validateAggregationConsistency(): {
    isValid: boolean;
    errors: string[];
  } {
    const errors: string[] = [];
    // Check that all aggregated edges have valid original edges
    for (const [aggId, _aggEdge] of this._aggregatedEdges) {
      const originalIds = this._aggregatedToOriginalMap.get(aggId);
      if (!originalIds || originalIds.length === 0) {
        errors.push(`Aggregated edge ${aggId} has no original edges`);
        continue;
      }
      for (const originalId of originalIds) {
        const originalEdge = this._edges.get(originalId);
        if (!originalEdge) {
          errors.push(
            `Aggregated edge ${aggId} references non-existent original edge ${originalId}`,
          );
        }
      }
    }
    // Check that all original-to-aggregated mappings are valid
    for (const [originalId, aggId] of this._originalToAggregatedMap) {
      const aggEdge = this._aggregatedEdges.get(aggId);
      if (!aggEdge) {
        errors.push(
          `Original edge ${originalId} maps to non-existent aggregated edge ${aggId}`,
        );
      }
    }
    return {
      isValid: errors.length === 0,
      errors,
    };
  }
  corruptAggregationForTesting(): void {
    // Only for testing - corrupt the aggregation state
    if (this._aggregatedEdges.size > 0) {
      const firstAggId = Array.from(this._aggregatedEdges.keys())[0];
      this._aggregatedToOriginalMap.set(firstAggId, ["non-existent-edge"]);
    }
  }
  // Graph Element Interactions
  toggleNodeLabel(nodeId: string): void {
    const node = this._nodes.get(nodeId);
    if (!node) return;
    node.showingLongLabel = !node.showingLongLabel;
  }
  setNodeLabelState(nodeId: string, showLongLabel: boolean): void {
    const node = this._nodes.get(nodeId);
    if (!node) return;
    node.showingLongLabel = showLongLabel;
  }
  getNodesShowingLongLabels(): ReadonlyArray<GraphNode> {
    return Array.from(this._nodes.values()).filter(
      (node) => node.showingLongLabel,
    );
  }
  getInteractionStateSummary(): {
    nodesWithLongLabels: number;
    collapsedContainers: number;
    expandedContainers: number;
  } {
    const nodesWithLongLabels = Array.from(this._nodes.values()).filter(
      (node) => node.showingLongLabel,
    ).length;
    const collapsedContainers = Array.from(this._containers.values()).filter(
      (container) => container.collapsed,
    ).length;
    const expandedContainers = Array.from(this._containers.values()).filter(
      (container) => !container.collapsed,
    ).length;
    return {
      nodesWithLongLabels,
      collapsedContainers,
      expandedContainers,
    };
  }
  resetAllNodeLabelsToShort(): void {
    hscopeLogger.log(
      "op",
      "🏷️ [VisualizationState] resetAllNodeLabelsToShort called, node count:",
      this._nodes.size,
    );
    for (const node of this._nodes.values()) {
      node.showingLongLabel = false;
    }
  }
  expandAllNodeLabelsToLong(): void {
    hscopeLogger.log(
      "op",
      "🏷️ [VisualizationState] expandAllNodeLabelsToLong called, node count:",
      this._nodes.size,
    );
    for (const node of this._nodes.values()) {
      node.showingLongLabel = true;
    }
  }

  /**
   * Toggle a single node's label to show long label
   */
  expandNodeLabelToLong(nodeId: string): void {
    const node = this._nodes.get(nodeId);
    if (node) {
      hscopeLogger.log(
        "op",
        `🏷️ [VisualizationState] Expanding label for node ${nodeId}`,
      );
      node.showingLongLabel = true;
    } else {
      console.warn(
        `[VisualizationState] Cannot expand label - node ${nodeId} not found`,
      );
    }
  }

  /**
   * Toggle a single node's label to show short label
   */
  resetNodeLabelToShort(nodeId: string): void {
    const node = this._nodes.get(nodeId);
    if (node) {
      hscopeLogger.log(
        "op",
        `🏷️ [VisualizationState] Resetting label for node ${nodeId}`,
      );
      node.showingLongLabel = false;
    } else {
      console.warn(
        `[VisualizationState] Cannot reset label - node ${nodeId} not found`,
      );
    }
  }

  /**
   * Update node dimensions for full labels mode
   * Calculates new dimensions based on each node's individual label length
   */
  updateNodeDimensionsForFullLabels(enabled: boolean): void {
    hscopeLogger.log(
      "op",
      "📏 [VisualizationState] updateNodeDimensionsForFullLabels called, enabled:",
      enabled,
      "node count:",
      this._nodes.size,
    );
    for (const node of this._nodes.values()) {
      if (enabled) {
        // Calculate dimensions based on this specific node's long label length
        const labelToMeasure = node.longLabel || node.label;
        if (labelToMeasure) {
          // Use font size 10px (FONT_SIZE_POPUP) for calculation
          // More accurate character width estimation for smaller font
          const charWidth = 6; // Approximate width per character at 10px font
          const padding = 32; // Total horizontal padding
          const baseWidth = 120; // Minimum node width
          const maxWidth = 400; // Maximum node width

          // Calculate width based on label length
          const calculatedWidth = Math.max(
            baseWidth,
            Math.min(labelToMeasure.length * charWidth + padding, maxWidth),
          );

          // Calculate height - allow for text wrapping in very long labels
          const maxCharsPerLine = Math.floor(
            (calculatedWidth - padding) / charWidth,
          );
          const estimatedLines = Math.max(
            1,
            Math.ceil(labelToMeasure.length / maxCharsPerLine),
          );
          const lineHeight = 14; // Line height for 10px font
          const verticalPadding = 20; // Top and bottom padding
          const calculatedHeight = Math.max(
            60,
            estimatedLines * lineHeight + verticalPadding,
          );

          node.dimensions = {
            width: calculatedWidth,
            height: calculatedHeight,
          };
          hscopeLogger.log(
            "op",
            `📏 [VisualizationState] Node ${node.id}: label="${labelToMeasure}" -> dimensions=${calculatedWidth}x${calculatedHeight}`,
          );
        } else {
          // No label, use default dimensions
          node.dimensions = {
            width: 120,
            height: 60,
          };
        }
      } else {
        // Reset to default dimensions
        node.dimensions = {
          width: 120,
          height: 60,
        };
      }
    }

    // CRITICAL FIX: Invalidate caches to ensure ELKBridge sees the updated dimensions
    // Without this, ELKBridge may read stale node references that don't have the new dimensions
    this._invalidateVisibilityCache();
    hscopeLogger.log(
      "op",
      "📏 [VisualizationState] Invalidated visibility cache after dimension update",
    );
  }

  /**
   * Update dimensions for a single node based on its current label state
   */
  updateNodeDimensionsForLabel(nodeId: string): void {
    const node = this._nodes.get(nodeId);
    if (!node) {
      console.warn(
        `[VisualizationState] Cannot update dimensions - node ${nodeId} not found`,
      );
      return;
    }

    hscopeLogger.log(
      "op",
      `📏 [VisualizationState] Updating dimensions for node ${nodeId}, showingLongLabel: ${node.showingLongLabel}`,
    );

    if (node.showingLongLabel) {
      // Calculate dimensions based on long label
      const labelToMeasure = node.longLabel || node.label;
      if (labelToMeasure) {
        const charWidth = 6;
        const padding = 32;
        const baseWidth = 120;
        const maxWidth = 400;

        const calculatedWidth = Math.max(
          baseWidth,
          Math.min(labelToMeasure.length * charWidth + padding, maxWidth),
        );

        const maxCharsPerLine = Math.floor(
          (calculatedWidth - padding) / charWidth,
        );
        const estimatedLines = Math.max(
          1,
          Math.ceil(labelToMeasure.length / maxCharsPerLine),
        );
        const lineHeight = 14;
        const verticalPadding = 20;
        const calculatedHeight = Math.max(
          60,
          estimatedLines * lineHeight + verticalPadding,
        );

        node.dimensions = {
          width: calculatedWidth,
          height: calculatedHeight,
        };
        hscopeLogger.log(
          "op",
          `📏 [VisualizationState] Node ${nodeId}: label="${labelToMeasure}" -> dimensions=${calculatedWidth}x${calculatedHeight}`,
        );
      } else {
        node.dimensions = { width: 120, height: 60 };
      }
    } else {
      // Reset to default dimensions
      node.dimensions = { width: 120, height: 60 };
      hscopeLogger.log(
        "op",
        `📏 [VisualizationState] Node ${nodeId}: reset to default dimensions 120x60`,
      );
    }
  }

  validateInteractionState(): {
    isValid: boolean;
    errors: string[];
  } {
    const errors: string[] = [];
    // Check for nodes showing long labels without having long labels
    for (const [nodeId, node] of this._nodes) {
      if (node.showingLongLabel && !node.longLabel) {
        errors.push(
          `Node ${nodeId} is showing long label but has no longLabel property`,
        );
      }
    }
    return {
      isValid: errors.length === 0,
      errors,
    };
  }
  // Search (backward compatibility)
  search(query: string): SearchResult[] {
    // Update both old and new search state for backward compatibility
    this._searchQuery = query.trim();
    this._searchState.isActive = this._searchQuery.length > 0;
    this._searchState.query = this._searchQuery;
    this._searchState.lastSearchTime = Date.now();
    // Also update new search navigation state
    this._searchNavigationState.searchQuery = this._searchQuery;
    // Add to search history if not empty
    if (this._searchQuery) {
      // Remove existing entry if present
      const existingIndex = this._searchHistory.indexOf(this._searchQuery);
      if (existingIndex !== -1) {
        this._searchHistory.splice(existingIndex, 1);
      }
      // Add to front
      this._searchHistory.unshift(this._searchQuery);
      // Keep only last 10 searches
      if (this._searchHistory.length > 10) {
        this._searchHistory = this._searchHistory.slice(0, 10);
      }
    }
    this._searchResults = [];
    if (!this._searchQuery) {
      this._searchState.resultCount = 0;
      this._searchNavigationState.searchResults = [];
      this.updateTreeSearchHighlights([]);
      this.updateGraphSearchHighlights([]);
      return this._searchResults;
    }
    const queryLower = this._searchQuery.toLowerCase();
    // Search nodes - prioritize exact matches
    for (const node of this._nodes.values()) {
      const matchResult = this._findMatches(node.label, queryLower);
      if (matchResult.matches) {
        const result: SearchResult = {
          id: node.id,
          label: node.label,
          type: "node",
          matchIndices: matchResult.indices,
          hierarchyPath: this._getHierarchyPath(node.id),
          confidence: this._calculateSearchConfidence(
            node.label,
            queryLower,
            matchResult.isExact,
          ),
        };
        this._searchResults.push(result);
      }
    }
    // Search containers - prioritize exact matches
    for (const container of this._containers.values()) {
      const matchResult = this._findMatches(container.label, queryLower);
      if (matchResult.matches) {
        const result: SearchResult = {
          id: container.id,
          label: container.label,
          type: "container",
          matchIndices: matchResult.indices,
          hierarchyPath: this._getHierarchyPath(container.id),
          confidence: this._calculateSearchConfidence(
            container.label,
            queryLower,
            matchResult.isExact,
          ),
        };
        this._searchResults.push(result);
      }
    }
    // Sort results by relevance (exact matches first, then by match position)
    this._searchResults.sort((a, b) => {
      const confidenceDiff = (b.confidence || 0) - (a.confidence || 0);
      if (confidenceDiff !== 0) return confidenceDiff;
      // Sort by first match position as tiebreaker
      const aFirstMatch = a.matchIndices[0]?.[0] ?? Infinity;
      const bFirstMatch = b.matchIndices[0]?.[0] ?? Infinity;
      return aFirstMatch - bFirstMatch;
    });
    this._searchState.resultCount = this._searchResults.length;
    // Update new search navigation state
    this._searchNavigationState.searchResults = [...this._searchResults];
    this.updateTreeSearchHighlights(this._searchResults);
    this.updateGraphSearchHighlights(this._searchResults);
    return [...this._searchResults];
  }
  // TODO: Use a library for this.
  private _findMatches(
    text: string,
    query: string,
  ): {
    matches: boolean;
    indices: number[][];
    isExact: boolean;
  } {
    const textLower = text.toLowerCase();
    const indices: number[][] = [];
    // Exact substring match
    let startIndex = 0;

    while (true) {
      const index = textLower.indexOf(query, startIndex);
      if (index === -1) break;
      indices.push([index, index + query.length]);
      startIndex = index + 1;
    }
    if (indices.length > 0) {
      return { matches: true, indices, isExact: true };
    }
    // Only do fuzzy matching for queries longer than 3 characters to avoid too many false positives
    if (query.length <= 3) {
      return { matches: false, indices: [], isExact: false };
    }
    // Fuzzy matching - check if all characters of query appear in order
    let queryIndex = 0;
    const fuzzyIndices: number[] = [];
    for (let i = 0; i < textLower.length && queryIndex < query.length; i++) {
      if (textLower[i] === query[queryIndex]) {
        fuzzyIndices.push(i);
        queryIndex++;
      }
    }
    if (queryIndex === query.length) {
      // All characters found - create match indices for individual characters
      const charIndices: number[][] = fuzzyIndices.map((i) => [i, i + 1]);
      return { matches: true, indices: charIndices, isExact: false };
    }
    return { matches: false, indices: [], isExact: false };
  }
  clearSearch(): void {
    // Clear old search state for backward compatibility
    this._searchResults = [];
    this._searchQuery = "";
    this._searchState.isActive = false;
    this._searchState.query = "";
    this._searchState.resultCount = 0;
    this._searchState.expandedContainers.clear();
    // Clear new search navigation state
    this._searchNavigationState.searchQuery = "";
    this._searchNavigationState.searchResults = [];
    this._searchNavigationState.treeSearchHighlights.clear();
    this._searchNavigationState.graphSearchHighlights.clear();
    // Note: Expansion state is preserved (expandedTreeNodes, expandedGraphContainers)
    // This matches the requirement that expansion state persists through search operations
  }
  // Search state getters (backward compatibility)
  getSearchQuery(): string {
    return this._searchQuery;
  }
  getSearchResults(): ReadonlyArray<SearchResult> {
    return [...this._searchResults];
  }
  getSearchHistory(): ReadonlyArray<string> {
    return [...this._searchHistory];
  }
  isSearchActive(): boolean {
    return this._searchState.isActive;
  }
  getSearchResultCount(): number {
    return this._searchState.resultCount;
  }
  getSearchExpandedContainers(): ReadonlyArray<string> {
    return Array.from(this._searchState.expandedContainers);
  }
  clearSearchHistory(): void {
    this._searchHistory = [];
  }
  // Advanced search methods
  searchByType(
    query: string,
    entityType: "node" | "container",
  ): SearchResult[] {
    const allResults = this.search(query);
    return allResults.filter((result) => result.type === entityType);
  }
  searchBySemanticTag(tag: string): SearchResult[] {
    this._searchResults = [];
    // Search nodes by semantic tags
    for (const node of this._nodes.values()) {
      if (
        node.semanticTags.some((nodeTag) =>
          nodeTag.toLowerCase().includes(tag.toLowerCase()),
        )
      ) {
        this._searchResults.push({
          id: node.id,
          label: node.label,
          type: "node",
          matchIndices: [[0, 0]], // No text highlighting for semantic tag matches
        });
      }
    }
    // Search edges by semantic tags (return connected nodes)
    for (const edge of this._edges.values()) {
      if (
        edge.semanticTags.some((edgeTag) =>
          edgeTag.toLowerCase().includes(tag.toLowerCase()),
        )
      ) {
        // Add source and target nodes if not already in results
        const sourceNode = this._nodes.get(edge.source);
        const targetNode = this._nodes.get(edge.target);
        if (
          sourceNode &&
          !this._searchResults.some((r) => r.id === sourceNode.id)
        ) {
          this._searchResults.push({
            id: sourceNode.id,
            label: sourceNode.label,
            type: "node",
            matchIndices: [[0, 0]],
          });
        }
        if (
          targetNode &&
          !this._searchResults.some((r) => r.id === targetNode.id)
        ) {
          this._searchResults.push({
            id: targetNode.id,
            label: targetNode.label,
            type: "node",
            matchIndices: [[0, 0]],
          });
        }
      }
    }
    this._searchState.resultCount = this._searchResults.length;
    return [...this._searchResults];
  }
  // Get search suggestions based on existing labels
  getSearchSuggestions(partialQuery: string, limit: number = 5): string[] {
    if (!partialQuery.trim()) return [];
    const queryLower = partialQuery.toLowerCase();
    const suggestions = new Set<string>();
    // Collect suggestions from node labels
    for (const node of this._nodes.values()) {
      if (node.label.toLowerCase().includes(queryLower)) {
        suggestions.add(node.label);
      }
    }
    // Collect suggestions from container labels
    for (const container of this._containers.values()) {
      if (container.label.toLowerCase().includes(queryLower)) {
        suggestions.add(container.label);
      }
    }
    // Add from search history
    for (const historyItem of this._searchHistory) {
      if (historyItem.toLowerCase().includes(queryLower)) {
        suggestions.add(historyItem);
      }
    }
    return Array.from(suggestions).slice(0, limit);
  }
  // ============================================================================
  // ENHANCED SEARCH AND NAVIGATION METHODS
  // ============================================================================
  /**
   * Perform search with debouncing and caching
   */
  performSearchDebounced(
    query: string,
    callback?: (results: SearchResult[]) => void,
    debounceMs: number = 300,
  ): void {
    // Clear existing debounce timer
    if (this._searchDebounceTimer !== null) {
      clearTimeout(this._searchDebounceTimer);
    }
    // Set up new debounced search
    this._searchDebounceTimer = window.setTimeout(() => {
      const results = this.performSearch(query);
      if (callback) {
        callback(results);
      }
      this._searchDebounceTimer = null;
    }, debounceMs);
  }
  /**
   * Get cached search results if available and not expired
   */
  private _getCachedSearchResults(query: string): SearchResult[] | null {
    const trimmedQuery = query.trim().toLowerCase();
    if (!this._searchCache.has(trimmedQuery)) {
      return null;
    }
    const timestamp = this._searchCacheTimestamps.get(trimmedQuery);
    if (!timestamp || Date.now() - timestamp > this._searchCacheMaxAge) {
      // Cache expired, remove it
      this._searchCache.delete(trimmedQuery);
      this._searchCacheTimestamps.delete(trimmedQuery);
      return null;
    }
    return this._searchCache.get(trimmedQuery) || null;
  }
  /**
   * Cache search results with timestamp
   */
  private _cacheSearchResults(query: string, results: SearchResult[]): void {
    const trimmedQuery = query.trim().toLowerCase();
    // Skip caching empty queries (but cache queries with no results)
    if (!trimmedQuery) {
      return;
    }
    // Implement LRU cache eviction if we're at max size and adding a new entry
    if (
      this._searchCache.size >= this._searchCacheMaxSize &&
      !this._searchCache.has(trimmedQuery)
    ) {
      // Find oldest entry to evict
      let oldestKey: string | null = null;
      let oldestTime = Date.now();
      for (const [key, timestamp] of this._searchCacheTimestamps) {
        if (timestamp < oldestTime) {
          oldestTime = timestamp;
          oldestKey = key;
        }
      }
      if (oldestKey) {
        this._searchCache.delete(oldestKey);
        this._searchCacheTimestamps.delete(oldestKey);
      }
    }
    this._searchCache.set(trimmedQuery, [...results]);
    this._searchCacheTimestamps.set(trimmedQuery, Date.now());
  }
  /**
   * Clear search result cache
   */
  clearSearchCache(): void {
    this._searchCache.clear();
    this._searchCacheTimestamps.clear();
  }
  /**
   * Perform search with enhanced result generation including hierarchy paths and caching
   */
  performSearch(query: string): SearchResult[] {
    const trimmedQuery = query.trim();
    this._searchNavigationState.searchQuery = trimmedQuery;
    // Update backward compatibility state
    this._searchQuery = trimmedQuery;
    this._searchState.query = trimmedQuery;
    this._searchState.isActive = trimmedQuery.length > 0;
    this._searchState.lastSearchTime = Date.now();
    if (!trimmedQuery) {
      this._searchNavigationState.searchResults = [];
      this._searchResults = [];
      this._searchState.resultCount = 0;
      this.updateTreeSearchHighlights([]);
      this.updateGraphSearchHighlights([]);
      return [];
    }
    // Check cache first
    const cachedResults = this._getCachedSearchResults(trimmedQuery);
    if (cachedResults) {
      // Use cached results and apply common post-processing
      return this._finalizeSearchResults(trimmedQuery, cachedResults);
    }
    const queryLower = trimmedQuery.toLowerCase();
    const results: SearchResult[] = [];

    // OPTIMIZED: Use search index for better performance
    this._buildSearchIndex();

    // Get candidate entity IDs from search index
    const candidateIds = new Set<string>();
    const queryWords = this._extractSearchWords(queryLower);

    if (queryWords.length > 0) {
      // For each query word, find matching entities
      for (const queryWord of queryWords) {
        // Exact word matches
        if (this._searchIndex.has(queryWord)) {
          for (const entityId of this._searchIndex.get(queryWord)!) {
            candidateIds.add(entityId);
          }
        }

        // Prefix matches for partial words
        for (const [indexWord, entityIds] of this._searchIndex) {
          if (
            indexWord.startsWith(queryWord) ||
            queryWord.startsWith(indexWord)
          ) {
            for (const entityId of entityIds) {
              candidateIds.add(entityId);
            }
          }
        }
      }
    } else {
      // Fallback: search all entities for non-word queries
      for (const nodeId of this._nodes.keys()) {
        candidateIds.add(nodeId);
      }
      for (const containerId of this._containers.keys()) {
        candidateIds.add(containerId);
      }
    }

    // Process candidates with detailed matching
    for (const entityId of candidateIds) {
      const node = this._nodes.get(entityId);
      const container = this._containers.get(entityId);

      if (node) {
        const matchResult = this._findMatches(node.label, queryLower);
        if (matchResult.matches) {
          results.push({
            id: node.id,
            label: node.label,
            type: "node",
            matchIndices: matchResult.indices,
            hierarchyPath: this._getHierarchyPath(node.id),
            confidence: this._calculateSearchConfidence(
              node.label,
              queryLower,
              matchResult.isExact,
            ),
          });
        }
      } else if (container) {
        const matchResult = this._findMatches(container.label, queryLower);
        if (matchResult.matches) {
          results.push({
            id: container.id,
            label: container.label,
            type: "container",
            matchIndices: matchResult.indices,
            hierarchyPath: this._getHierarchyPath(container.id),
            confidence: this._calculateSearchConfidence(
              container.label,
              queryLower,
              matchResult.isExact,
            ),
          });
        }
      }
    }
    // Sort results by confidence (exact matches first, then by match position)
    results.sort((a, b) => {
      const confidenceDiff = (b.confidence || 0) - (a.confidence || 0);
      if (confidenceDiff !== 0) return confidenceDiff;
      // Sort by first match position as tiebreaker
      const aFirstMatch = a.matchIndices[0]?.[0] ?? Infinity;
      const bFirstMatch = b.matchIndices[0]?.[0] ?? Infinity;
      return aFirstMatch - bFirstMatch;
    });
    // Apply common post-processing to new results
    return this._finalizeSearchResults(trimmedQuery, results);
  }
  /**
   * Finalize search results with common post-processing logic
   * Used by both cached and non-cached search paths to avoid duplication
   */
  private _finalizeSearchResults(
    trimmedQuery: string,
    results: SearchResult[],
  ): SearchResult[] {
    // Update both new and backward compatibility search states
    this._searchNavigationState.searchResults = results;
    this._searchResults = [...results];
    this._searchState.resultCount = results.length;
    // Add to search history if not empty
    if (trimmedQuery && results.length > 0) {
      // Remove existing entry if present
      const existingIndex = this._searchHistory.indexOf(trimmedQuery);
      if (existingIndex !== -1) {
        this._searchHistory.splice(existingIndex, 1);
      }
      // Add to front
      this._searchHistory.unshift(trimmedQuery);
      // Keep only last 10 searches
      if (this._searchHistory.length > 10) {
        this._searchHistory = this._searchHistory.slice(0, 10);
      }
    }
    if (results.length > 0) {
      // Get containers that should be expanded to show search matches
      const containersToExpand = new Set<string>();
      for (const result of results) {
        const expansionPath = this.getTreeExpansionPath(result.id);
        for (const containerId of expansionPath) {
          containersToExpand.add(containerId);
        }
      }
      // Step 1: Collapse all containers that don't contain search matches
      const allContainers = Array.from(this._containers.values());
      for (const container of allContainers) {
        if (
          container &&
          !containersToExpand.has(container.id) &&
          !container.collapsed
        ) {
          this._collapseContainerInternal(container.id);
          this.aggregateEdgesForContainer(container.id);
        }
      }
      // Step 2: Expand containers that contain search matches
      for (const containerId of containersToExpand) {
        const container = this._containers.get(containerId);
        if (container && container.collapsed) {
          this._expandContainerInternal(containerId);
          container.position = { x: 0, y: 0 }; // Reset position to let ELK recalculate
          container.dimensions = undefined; // Clear collapsed dimensions
          container.width = undefined; // Clear collapsed width
          container.height = undefined; // Clear collapsed height
        }
      }
    } else {
      // No search results - just update highlights (no container changes needed)
      this.expandTreeToShowMatches(results);
    }
    // Update highlights and cache results
    this.updateTreeSearchHighlights(results);
    this.updateGraphSearchHighlights(results);
    this._cacheSearchResults(trimmedQuery, results);
    return [...results];
  }
  /**
   * Clear search state while preserving expansion state (enhanced version)
   */
  clearSearchEnhanced(): void {
    // Clear any pending debounced search
    if (this._searchDebounceTimer !== null) {
      clearTimeout(this._searchDebounceTimer);
      this._searchDebounceTimer = null;
    }
    // Clear search state
    this._searchNavigationState.searchQuery = "";
    this._searchNavigationState.searchResults = [];
    this._searchNavigationState.treeSearchHighlights.clear();
    this._searchNavigationState.graphSearchHighlights.clear();
    // Clear backward compatibility search state as well
    this._searchQuery = "";
    this._searchResults = [];
    this._searchState.isActive = false;
    this._searchState.query = "";
    this._searchState.resultCount = 0;
    // Note: Expansion state is preserved (expandedTreeNodes, expandedGraphContainers)
    // This matches the requirement that expansion state persists through search operations
    // Note: Search cache is NOT cleared to maintain performance across searches
    // ENHANCEMENT: When search is cleared, re-enable smart collapse for next layout
    // This allows the system to optimize container states when search is not active
    this.enableSmartCollapseForNextLayout();
  }
  /**
   * Update tree search highlights based on search results
   */
  updateTreeSearchHighlights(results: SearchResult[]): void {
    this._searchNavigationState.treeSearchHighlights.clear();
    for (const result of results) {
      this._searchNavigationState.treeSearchHighlights.add(result.id);
    }
    // Update collapsed ancestors containing matches
    this.updateCollapsedAncestorsInTree();
  }
  /**
   * Update graph search highlights using lowest visible ancestor logic
   */
  updateGraphSearchHighlights(results: SearchResult[]): void {
    this._searchNavigationState.graphSearchHighlights.clear();
    for (const result of results) {
      const lowestVisibleAncestor = this.getLowestVisibleAncestorInGraph(
        result.id,
      );
      if (lowestVisibleAncestor) {
        this._searchNavigationState.graphSearchHighlights.add(
          lowestVisibleAncestor,
        );
      } else if (this._isElementVisibleInGraph(result.id)) {
        // Element is directly visible
        this._searchNavigationState.graphSearchHighlights.add(result.id);
      }
    }
  }
  /**
   * Navigate to a specific element
   */
  navigateToElement(
    elementId: string,
    options?: { skipTemporaryHighlight?: boolean },
  ): void {
    this._searchNavigationState.navigationSelection = elementId;
    this._searchNavigationState.lastNavigationTarget = elementId;
    this._searchNavigationState.shouldFocusViewport = true;

<<<<<<< HEAD
    // Clear any existing navigation highlights and set the new one
=======
    // Clear any existing navigation highlights before adding new ones
>>>>>>> f127564b
    this._searchNavigationState.treeNavigationHighlights.clear();
    this._searchNavigationState.graphNavigationHighlights.clear();

    // Add the element to navigation highlights
    this._searchNavigationState.treeNavigationHighlights.add(elementId);
    this._searchNavigationState.graphNavigationHighlights.add(elementId);

    // Set temporary highlight for visual feedback (glow effect) unless skipped
    if (!options?.skipTemporaryHighlight) {
      this.setTemporaryHighlight(elementId);
    }
  }

  /**
   * Clear navigation state (selection and highlights)
   * This clears navigation without affecting search highlights
   */
  clearNavigation(): void {
    this._searchNavigationState.navigationSelection = null;
    this._searchNavigationState.lastNavigationTarget = null;
    this._searchNavigationState.treeNavigationHighlights.clear();
    this._searchNavigationState.graphNavigationHighlights.clear();
    this._searchNavigationState.shouldFocusViewport = false;
    // Don't clear temporary highlights - they have their own lifecycle
  }

  /**
   * Set temporary highlight for an element (glow effect after click)
   * Adds a new highlight without clearing existing ones (allows concurrent glows)
   */
  setTemporaryHighlight(
    elementId: string,
    durationMs: number = NAVIGATION_TIMING.HIGHLIGHT_DURATION,
    onClear?: () => void,
  ): void {
    // Don't clear existing highlights - allow multiple concurrent glows
    const timestamp = Date.now();
    this._searchNavigationState.temporaryHighlights.add(elementId);
    this._searchNavigationState.temporaryHighlightTimestamps.set(
      elementId,
      timestamp,
    );

    // Also highlight the visible ancestor in the graph if element is hidden
    const lowestVisibleAncestor =
      this.getLowestVisibleAncestorInGraph(elementId);
    const highlightedElements = [elementId];
    if (lowestVisibleAncestor && lowestVisibleAncestor !== elementId) {
      this._searchNavigationState.temporaryHighlights.add(
        lowestVisibleAncestor,
      );
      this._searchNavigationState.temporaryHighlightTimestamps.set(
        lowestVisibleAncestor,
        timestamp,
      );
      highlightedElements.push(lowestVisibleAncestor);
    }

    // Auto-clear only these specific highlights after duration
    setTimeout(() => {
      // Remove only the highlights we added
      highlightedElements.forEach((id) => {
        this.removeTemporaryHighlight(id);
      });
      // Notify callback that highlights were cleared so React can re-render
      if (onClear) {
        onClear();
      }
    }, durationMs);
  }

  /**
   * Clear navigation state (selection and highlights)
   * This clears navigation without affecting search highlights
   */
  clearNavigation(): void {
    this._searchNavigationState.navigationSelection = null;
    this._searchNavigationState.lastNavigationTarget = null;
    this._searchNavigationState.treeNavigationHighlights.clear();
    this._searchNavigationState.graphNavigationHighlights.clear();
    this._searchNavigationState.shouldFocusViewport = false;
    // Don't clear temporary highlights - they have their own lifecycle
  }

  /**
   * Clear temporary highlights
   */
  clearTemporaryHighlights(): void {
    this._searchNavigationState.temporaryHighlights.clear();
    this._searchNavigationState.temporaryHighlightTimestamps.clear();
  }

  /**
   * Check if an element has temporary highlight (glow effect)
   */
  hasTemporaryHighlight(elementId: string): boolean {
    return this._searchNavigationState.temporaryHighlights.has(elementId);
  }

  /**
   * Get temporary highlight timestamp for a specific element
   * @param elementId - The element to get the timestamp for
   * @returns The timestamp when the highlight was set, or null if not highlighted
   */
  getTemporaryHighlightTimestamp(elementId: string): number | null {
    return (
      this._searchNavigationState.temporaryHighlightTimestamps.get(elementId) ??
      null
    );
  }

  /**
   * Add a temporary highlight to a node or container.
   * @param id - The ID of the node or container to highlight.
   */
  addTemporaryHighlight(id: string): void {
    this._searchNavigationState.temporaryHighlights.add(id);
    this._searchNavigationState.temporaryHighlightTimestamps.set(
      id,
      Date.now(),
    );
  }

  /**
   * Remove a temporary highlight from a node or container.
   * @param id - The ID of the node or container to remove the highlight from.
   */
  removeTemporaryHighlight(id: string): void {
    this._searchNavigationState.temporaryHighlights.delete(id);
    this._searchNavigationState.temporaryHighlightTimestamps.delete(id);
  }
  /**
   * Get highlight type for tree elements
   */
  getTreeElementHighlightType(
    elementId: string,
  ): "search" | "navigation" | "both" | null {
    const hasSearch =
      this._searchNavigationState.treeSearchHighlights.has(elementId);
    const hasNavigation =
      this._searchNavigationState.treeNavigationHighlights.has(elementId);
    if (hasSearch && hasNavigation) return "both";
    if (hasSearch) return "search";
    if (hasNavigation) return "navigation";
    return null;
  }
  /**
   * Get highlight type for graph elements
   */
  getGraphElementHighlightType(
    elementId: string,
  ): "search" | "navigation" | "both" | null {
    const hasSearch =
      this._searchNavigationState.graphSearchHighlights.has(elementId);
    const hasNavigation =
      this._searchNavigationState.graphNavigationHighlights.has(elementId);
    if (hasSearch && hasNavigation) return "both";
    if (hasSearch) return "search";
    if (hasNavigation) return "navigation";
    return null;
  }
  /**
   * Get the lowest visible ancestor in the ReactFlow graph for an element
   */
  getLowestVisibleAncestorInGraph(elementId: string): string | null {
    // If element is directly visible, return null (no ancestor needed)
    if (this._isElementVisibleInGraph(elementId)) {
      return null;
    }
    // Walk up the hierarchy to find the lowest visible ancestor
    const hierarchyPath = this._getHierarchyPath(elementId);
    // Start from the immediate parent and work up
    for (let i = hierarchyPath.length - 1; i >= 0; i--) {
      const ancestorId = hierarchyPath[i];
      if (this._isElementVisibleInGraph(ancestorId)) {
        return ancestorId;
      }
    }
    return null;
  }
  /**
   * Get the lowest visible ancestor in the tree hierarchy for an element
   */
  getLowestVisibleAncestorInTree(elementId: string): string | null {
    // If element is directly visible in tree, return null (no ancestor needed)
    if (this._isElementVisibleInTree(elementId)) {
      return null;
    }
    // Walk up the hierarchy to find the lowest visible ancestor
    const hierarchyPath = this._getHierarchyPath(elementId);
    // Start from the immediate parent and work up
    for (let i = hierarchyPath.length - 1; i >= 0; i--) {
      const ancestorId = hierarchyPath[i];
      if (this._isElementVisibleInTree(ancestorId)) {
        return ancestorId;
      }
    }
    return null;
  }
  // ============================================================================
  // TREE HIERARCHY EXPANSION METHODS
  // ============================================================================
  /**
   * Expand tree nodes (UI tree structure)
   */
  expandTreeNodes(containerIds: string[]): void {
    for (const containerId of containerIds) {
      this._searchNavigationState.expandedTreeNodes.add(containerId);
    }
  }
  /**
   * Collapse tree nodes (UI tree structure)
   */
  collapseTreeNodes(containerIds: string[]): void {
    for (const containerId of containerIds) {
      this._searchNavigationState.expandedTreeNodes.delete(containerId);
    }
  }
  /**
   * Get the expansion path needed to show an element in the tree
   */
  getTreeExpansionPath(elementId: string): string[] {
    const hierarchyPath = this._getHierarchyPath(elementId);
    return hierarchyPath.filter((ancestorId) => {
      const container = this._containers.get(ancestorId);
      return (
        container &&
        !this._searchNavigationState.expandedTreeNodes.has(ancestorId)
      );
    });
  }
  /**
   * Get the expansion path needed to show an element in the graph
   */
  getGraphExpansionPath(elementId: string): string[] {
    const hierarchyPath = this._getHierarchyPath(elementId);
    return hierarchyPath.filter((ancestorId) => {
      const container = this._containers.get(ancestorId);
      return container && container.collapsed;
    });
  }
  /**
   * Expand tree hierarchy to show search matches
   * This implements search-driven tree expansion logic that expands necessary parent nodes
   */
  expandTreeToShowMatches(searchResults: SearchResult[]): void {
    const containersToExpand = new Set<string>();
    for (const result of searchResults) {
      // Get the path of containers that need to be expanded to show this match
      const expansionPath = this.getTreeExpansionPath(result.id);
      for (const containerId of expansionPath) {
        containersToExpand.add(containerId);
      }
    }
    // Expand all necessary containers
    if (containersToExpand.size > 0) {
      // CRITICAL FIX: Expand containers in both tree state AND graph state
      this.expandTreeNodes(Array.from(containersToExpand)); // For HierarchyTree
      // Also expand containers in the actual graph visualization
      for (const containerId of containersToExpand) {
        const container = this._containers.get(containerId);
        if (container) {
          // CRITICAL FIX: Always expand containers that should contain search matches
          // Force expansion regardless of current state to ensure search results are visible
          if (container.collapsed) {
            this._expandContainerInternal(containerId);
          } else {
            // Even if already expanded, ensure it's properly shown and edges are restored
            // This handles cases where container was manually collapsed then search is performed
          }
        }
      }
    }
  }
  /**
   * Update collapsed ancestors highlighting in tree hierarchy
   * Highlights collapsed ancestors that contain search matches
   */
  updateCollapsedAncestorsInTree(): void {
    // Get all current search results
    const searchResults = this._searchNavigationState.searchResults;
    for (const result of searchResults) {
      const hierarchyPath = result.hierarchyPath || [];
      for (const ancestorId of hierarchyPath) {
        // Check if this ancestor is collapsed in the tree
        if (!this._searchNavigationState.expandedTreeNodes.has(ancestorId)) {
          const container = this._containers.get(ancestorId);
          if (container) {
            // Highlight this collapsed ancestor as it contains matches
            this._searchNavigationState.treeSearchHighlights.add(ancestorId);
          }
        }
      }
    }
  }
  // ============================================================================
  // SEARCH AND NAVIGATION STATE GETTERS
  // ============================================================================
  /**
   * Get current search query (enhanced version)
   */
  getSearchQueryEnhanced(): string {
    return this._searchNavigationState.searchQuery;
  }
  /**
   * Get current search results (enhanced version)
   */
  getSearchResultsEnhanced(): ReadonlyArray<SearchResult> {
    return [...this._searchNavigationState.searchResults];
  }
  /**
   * Get current search result (the one being navigated to)
   */
  getCurrentSearchResult(): SearchResult | null {
    // For now, return the first search result if any exist
    // This can be enhanced later to track which result is currently selected
    const results = this._searchNavigationState.searchResults;
    return results.length > 0 ? results[0] : null;
  }
  /**
   * Get current navigation selection
   */
  getNavigationSelection(): string | null {
    return this._searchNavigationState.navigationSelection;
  }
  /**
   * Get tree search highlights
   */
  getTreeSearchHighlights(): ReadonlySet<string> {
    return new Set(this._searchNavigationState.treeSearchHighlights);
  }
  /**
   * Get graph search highlights
   */
  getGraphSearchHighlights(): ReadonlySet<string> {
    return new Set(this._searchNavigationState.graphSearchHighlights);
  }
  /**
   * Get tree navigation highlights
   */
  getTreeNavigationHighlights(): ReadonlySet<string> {
    return new Set(this._searchNavigationState.treeNavigationHighlights);
  }
  /**
   * Get graph navigation highlights
   */
  getGraphNavigationHighlights(): ReadonlySet<string> {
    return new Set(this._searchNavigationState.graphNavigationHighlights);
  }
  /**
   * Get expanded tree nodes
   */
  getExpandedTreeNodes(): ReadonlySet<string> {
    return new Set(this._searchNavigationState.expandedTreeNodes);
  }
  /**
   * Get expanded graph containers
   */
  getExpandedGraphContainers(): ReadonlySet<string> {
    return new Set(this._searchNavigationState.expandedGraphContainers);
  }
  /**
   * Check if viewport should focus on navigation target
   */
  getShouldFocusViewport(): boolean {
    return this._searchNavigationState.shouldFocusViewport;
  }
  /**
   * Get last navigation target
   */
  getLastNavigationTarget(): string | null {
    return this._searchNavigationState.lastNavigationTarget;
  }
  /**
   * Reset viewport focus flag
   */
  resetViewportFocus(): void {
    this._searchNavigationState.shouldFocusViewport = false;
  }
  /**
   * Get search cache statistics
   */
  getSearchCacheStats(): {
    size: number;
    maxSize: number;
    maxAge: number;
  } {
    return {
      size: this._searchCache.size,
      maxSize: this._searchCacheMaxSize,
      maxAge: this._searchCacheMaxAge,
    };
  }
  /**
   * Check if a search is currently debouncing
   */
  isSearchDebouncing(): boolean {
    return this._searchDebounceTimer !== null;
  }
  // ============================================================================
  // PRIVATE HELPER METHODS
  // ============================================================================
  /**
   * Calculate hierarchy path from root to element
   */
  private _getHierarchyPath(elementId: string): string[] {
    const path: string[] = [];
    // Check if it's a node
    let currentContainer = this._nodeContainerMap.get(elementId);
    // If not a node, check if it's a container
    if (!currentContainer && this._containers.has(elementId)) {
      currentContainer = this._containerParentMap.get(elementId);
    }
    // Walk up the hierarchy
    while (currentContainer) {
      path.unshift(currentContainer);
      currentContainer = this._containerParentMap.get(currentContainer);
    }
    return path;
  }
  /**
   * Calculate search confidence score
   */
  private _calculateSearchConfidence(
    label: string,
    query: string,
    isExact: boolean,
  ): number {
    if (isExact) {
      // Exact matches get higher scores
      if (label.toLowerCase() === query) return 1.0; // Perfect match
      if (label.toLowerCase().startsWith(query)) return 0.9; // Starts with query
      return 0.8; // Contains query
    }
    // Fuzzy matches get lower scores
    return 0.5;
  }
  /**
   * Check if element is visible in the ReactFlow graph
   */
  private _isElementVisibleInGraph(elementId: string): boolean {
    const node = this._nodes.get(elementId);
    if (node) {
      return !node.hidden;
    }
    const container = this._containers.get(elementId);
    if (container) {
      return !container.hidden;
    }
    return false;
  }
  /**
   * Check if element is visible in the tree hierarchy
   */
  private _isElementVisibleInTree(elementId: string): boolean {
    // In tree hierarchy, visibility is determined by expansion state
    // An element is visible if all its ancestors are expanded
    const hierarchyPath = this._getHierarchyPath(elementId);
    for (const ancestorId of hierarchyPath) {
      if (!this._searchNavigationState.expandedTreeNodes.has(ancestorId)) {
        return false;
      }
    }
    return true;
  }
  // Tree Hierarchy Expansion Methods (Enhanced)
  /**
   * Check if a tree container is collapsed and contains search matches
   * Used for special highlighting of collapsed containers with matches
   */
  isCollapsedTreeContainerWithMatches(containerId: string): boolean {
    // Container must not be expanded in tree
    if (this._searchNavigationState.expandedTreeNodes.has(containerId)) {
      return false;
    }
    // Check if any search results are descendants of this container
    const descendants = this._getAllDescendantIds(containerId);
    for (const result of this._searchNavigationState.searchResults) {
      if (descendants.has(result.id)) {
        return true;
      }
    }
    return false;
  }
  /**
   * Get all tree containers that are collapsed but contain search matches
   * Used for applying special highlighting to collapsed ancestors
   */
  getCollapsedTreeContainersWithMatches(): string[] {
    const collapsedWithMatches: string[] = [];
    for (const [containerId] of this._containers) {
      if (this.isCollapsedTreeContainerWithMatches(containerId)) {
        collapsedWithMatches.push(containerId);
      }
    }
    return collapsedWithMatches;
  }
  // Cache Management
  private _invalidateAllCaches(): void {
    this._cacheVersion++;
    this._rootContainersCache = null;
    this._descendantCache.clear();
    this._ancestorCache.clear();
    this.__collapsedContainersCache = null;
    this.__visibleNodesCache = null;
    this.__visibleContainersCache = null;
    this.__visibleEdgesCache = null;
    this._invalidateSearchIndex();
  }

  private _invalidateHierarchyCache(): void {
    this._rootContainersCache = null;
    this._descendantCache.clear();
    this._ancestorCache.clear();
    this.__collapsedContainersCache = null;
  }

  private _invalidateVisibilityCache(): void {
    this.__visibleNodesCache = null;
    this.__visibleContainersCache = null;
    this.__visibleEdgesCache = null;
  }

  private _invalidateSearchIndex(): void {
    this._searchIndex.clear();
    this._searchIndexVersion++;
  }

  /**
   * Build search index for faster text searching
   */
  private _buildSearchIndex(): void {
    if (
      this._searchIndex.size > 0 &&
      this._searchIndexVersion === this._cacheVersion
    ) {
      return; // Index is up to date
    }

    this._searchIndex.clear();

    // Index nodes
    for (const [nodeId, node] of this._nodes) {
      const words = this._extractSearchWords(node.label);
      for (const word of words) {
        if (!this._searchIndex.has(word)) {
          this._searchIndex.set(word, new Set());
        }
        this._searchIndex.get(word)!.add(nodeId);
      }
    }

    // Index containers
    for (const [containerId, container] of this._containers) {
      const words = this._extractSearchWords(container.label);
      for (const word of words) {
        if (!this._searchIndex.has(word)) {
          this._searchIndex.set(word, new Set());
        }
        this._searchIndex.get(word)!.add(containerId);
      }
    }

    this._searchIndexVersion = this._cacheVersion;
  }

  /**
   * Extract searchable words from a label
   */
  private _extractSearchWords(label: string): string[] {
    return label
      .toLowerCase()
      .split(/[\s\-_.]+/)
      .filter((word) => word.length > 0);
  }

  // Performance Monitoring
  private trackOperation(operationName: string, duration: number): void {
    // Track operation count
    const currentCount =
      this._performanceMetrics.operationCounts.get(operationName) || 0;
    this._performanceMetrics.operationCounts.set(
      operationName,
      currentCount + 1,
    );
    // Track operation times (keep last 10 for average calculation)
    const times =
      this._performanceMetrics.operationTimes.get(operationName) || [];
    times.push(duration);
    if (times.length > 10) {
      times.shift();
    }
    this._performanceMetrics.operationTimes.set(operationName, times);
  }
  getPerformanceMetrics(): {
    operationCounts: Map<string, number>;
    averageTimes: Map<string, number>;
    recommendations: string[];
  } {
    const averageTimes = new Map<string, number>();
    const recommendations: string[] = [];
    for (const [operation, times] of this._performanceMetrics.operationTimes) {
      const avg = times.reduce((sum, time) => sum + time, 0) / times.length;
      averageTimes.set(operation, avg);
      // Generate recommendations based on performance
      if (avg > 50 && operation.includes("search")) {
        recommendations.push(
          `Search operations averaging ${avg.toFixed(2)}ms - consider search indexing`,
        );
      }
      if (avg > 100 && operation.includes("container")) {
        recommendations.push(
          `Container operations averaging ${avg.toFixed(2)}ms - consider lazy loading`,
        );
      }
    }
    return {
      operationCounts: new Map(this._performanceMetrics.operationCounts),
      averageTimes,
      recommendations,
    };
  }
  // Validation - Extracted invariants from main branch
  validateInvariants(): void {
    if (!this._validationEnabled || this._validationInProgress) {
      return;
    }
    this._validationInProgress = true;
    try {
      const violations: InvariantViolation[] = [];
      // Container State Invariants
      violations.push(...this.validateContainerStates());
      violations.push(...this.validateContainerHierarchy());
      // Node State Invariants
      violations.push(...this.validateNodeContainerRelationships());
      // Edge Invariants
      violations.push(...this.validateEdgeNodeConsistency());
      violations.push(...this.validateNoEdgesToHiddenEntities());
      // Layout Invariants
      violations.push(...this.validateCollapsedContainerDimensions());
      this.reportViolations(violations);
    } finally {
      this._validationInProgress = false;
    }
  }
  private validateContainerStates(): InvariantViolation[] {
    const violations: InvariantViolation[] = [];
    for (const [containerId, container] of this._containers) {
      // Illegal Expanded/Hidden state
      if (!container.collapsed && container.hidden) {
        violations.push({
          type: "ILLEGAL_CONTAINER_STATE",
          message: `Container ${containerId} is in illegal Expanded/Hidden state`,
          entityId: containerId,
          severity: "error",
        });
      }
    }
    return violations;
  }
  private validateContainerHierarchy(): InvariantViolation[] {
    const violations: InvariantViolation[] = [];
    for (const [containerId, container] of this._containers) {
      if (container.collapsed) {
        this.validateDescendantsCollapsed(containerId, violations);
      }
      if (!container.hidden) {
        this.validateAncestorsVisible(containerId, violations);
      }
    }
    return violations;
  }
  private validateDescendantsCollapsed(
    containerId: string,
    violations: InvariantViolation[],
  ): void {
    const children = this.getContainerChildren(containerId);
    for (const childId of children) {
      const childContainer = this.getContainer(childId);
      if (childContainer) {
        if (!childContainer.collapsed) {
          violations.push({
            type: "DESCENDANT_NOT_COLLAPSED",
            message: `Container ${childId} should be collapsed because ancestor ${containerId} is collapsed`,
            entityId: childId,
            severity: "error",
          });
        }
        if (!childContainer.hidden) {
          violations.push({
            type: "DESCENDANT_NOT_HIDDEN",
            message: `Container ${childId} should be hidden because ancestor ${containerId} is collapsed`,
            entityId: childId,
            severity: "error",
          });
        }
      } else {
        const childNode = this.getGraphNode(childId);
        if (childNode && !childNode.hidden) {
          violations.push({
            type: "DESCENDANT_NODE_NOT_HIDDEN",
            message: `Node ${childId} should be hidden because container ${containerId} is collapsed`,
            entityId: childId,
            severity: "error",
          });
        }
      }
    }
  }
  private validateAncestorsVisible(
    containerId: string,
    violations: InvariantViolation[],
  ): void {
    let current = this.getNodeContainer(containerId);
    while (current) {
      const ancestorContainer = this.getContainer(current);
      if (ancestorContainer && ancestorContainer.hidden) {
        violations.push({
          type: "ANCESTOR_NOT_VISIBLE",
          message: `Container ${containerId} is visible but ancestor ${current} is hidden`,
          entityId: containerId,
          severity: "error",
        });
      }
      current = this.getNodeContainer(current);
    }
  }
  private validateNodeContainerRelationships(): InvariantViolation[] {
    const violations: InvariantViolation[] = [];
    for (const [nodeId, node] of this._nodes) {
      const containerName = this.getNodeContainer(nodeId);
      if (containerName) {
        const container = this.getContainer(containerName);
        if (container && container.collapsed && !node.hidden) {
          violations.push({
            type: "NODE_NOT_HIDDEN_IN_COLLAPSED_CONTAINER",
            message: `Node ${nodeId} should be hidden because it belongs to collapsed container ${containerName}`,
            entityId: nodeId,
            severity: "error",
          });
        }
      }
    }
    return violations;
  }
  private validateEdgeNodeConsistency(): InvariantViolation[] {
    const violations: InvariantViolation[] = [];
    for (const [edgeId, edge] of this._edges) {
      const sourceExists =
        this.getGraphNode(edge.source) || this.getContainer(edge.source);
      const targetExists =
        this.getGraphNode(edge.target) || this.getContainer(edge.target);
      if (!sourceExists) {
        violations.push({
          type: "EDGE_INVALID_SOURCE",
          message: `Edge ${edgeId} references non-existent source ${edge.source}`,
          entityId: edgeId,
          severity: "error",
        });
      }
      if (!targetExists) {
        violations.push({
          type: "EDGE_INVALID_TARGET",
          message: `Edge ${edgeId} references non-existent target ${edge.target}`,
          entityId: edgeId,
          severity: "error",
        });
      }
    }
    return violations;
  }
  private validateNoEdgesToHiddenEntities(): InvariantViolation[] {
    const violations: InvariantViolation[] = [];
    for (const edge of this._edges.values()) {
      if (edge.hidden) continue;
      const sourceContainer = this.getContainer(edge.source);
      const targetContainer = this.getContainer(edge.target);
      const sourceNode = this.getGraphNode(edge.source);
      const targetNode = this.getGraphNode(edge.target);
      const sourceHidden = sourceContainer?.hidden || sourceNode?.hidden;
      const targetHidden = targetContainer?.hidden || targetNode?.hidden;
      if (sourceHidden) {
        violations.push({
          type: "EDGE_TO_HIDDEN_SOURCE",
          message: `Visible edge ${edge.id} references hidden source ${edge.source}`,
          entityId: edge.id,
          severity: "error",
        });
      }
      if (targetHidden) {
        violations.push({
          type: "EDGE_TO_HIDDEN_TARGET",
          message: `Visible edge ${edge.id} references hidden target ${edge.target}`,
          entityId: edge.id,
          severity: "error",
        });
      }
    }
    return violations;
  }
  private validateCollapsedContainerDimensions(): InvariantViolation[] {
    const violations: InvariantViolation[] = [];
    for (const [containerId, container] of this._containers) {
      if (!container.collapsed) continue;
      // FIXED: Use the actual rendered dimensions for collapsed containers
      // Collapsed containers always render with fixed dimensions from config
      const actualWidth = SIZES.COLLAPSED_CONTAINER_WIDTH; // 200
      const actualHeight = SIZES.COLLAPSED_CONTAINER_HEIGHT; // 150
      // Only check if the actual rendered dimensions are problematic
      const maxAllowedWidth = 300; // Reasonable threshold
      const maxAllowedHeight = 300;
      if (actualWidth > maxAllowedWidth || actualHeight > maxAllowedHeight) {
        violations.push({
          type: "COLLAPSED_CONTAINER_LARGE_DIMENSIONS",
          message: `Collapsed container ${containerId} has large rendered dimensions (${actualWidth}x${actualHeight}) that may cause layout issues`,
          entityId: containerId,
          severity: "warning",
        });
      }
    }
    return violations;
  }
  private reportViolations(violations: InvariantViolation[]): void {
    const errors = violations.filter((v) => v.severity === "error");
    const warnings = violations.filter((v) => v.severity === "warning");
    if (warnings.length > 0) {
      console.warn("[VisualizationState] Invariant warnings:", warnings);
    }
    if (errors.length > 0) {
      console.error(
        "[VisualizationState] CRITICAL: Invariant violations:",
        errors,
      );
      throw new Error(
        `VisualizationState invariant violations: ${errors.map((e) => e.message).join("; ")}`,
      );
    }
  }
  // State Persistence Methods
  /**
   * Create a snapshot of the current search and navigation state for persistence
   */
  createStateSnapshot(): string {
    const snapshot = {
      version: this._stateVersion,
      timestamp: Date.now(),
      searchNavigationState: {
        searchQuery: this._searchNavigationState.searchQuery,
        searchResults: this._searchNavigationState.searchResults,
        treeSearchHighlights: Array.from(
          this._searchNavigationState.treeSearchHighlights,
        ),
        graphSearchHighlights: Array.from(
          this._searchNavigationState.graphSearchHighlights,
        ),
        navigationSelection: this._searchNavigationState.navigationSelection,
        treeNavigationHighlights: Array.from(
          this._searchNavigationState.treeNavigationHighlights,
        ),
        graphNavigationHighlights: Array.from(
          this._searchNavigationState.graphNavigationHighlights,
        ),
        expandedTreeNodes: Array.from(
          this._searchNavigationState.expandedTreeNodes,
        ),
        expandedGraphContainers: Array.from(
          this._searchNavigationState.expandedGraphContainers,
        ),
        lastNavigationTarget: this._searchNavigationState.lastNavigationTarget,
        shouldFocusViewport: this._searchNavigationState.shouldFocusViewport,
      },
      // Include backward compatibility state
      searchState: {
        isActive: this._searchState.isActive,
        query: this._searchState.query,
        resultCount: this._searchState.resultCount,
        lastSearchTime: this._searchState.lastSearchTime,
        expandedContainers: Array.from(this._searchState.expandedContainers),
      },
      searchQuery: this._searchQuery,
      searchResults: this._searchResults,
      searchHistory: this._searchHistory,
    };
    this._lastStateSnapshot = JSON.stringify(snapshot);
    return this._lastStateSnapshot;
  }
  /**
   * Restore state from a snapshot
   */
  restoreStateSnapshot(snapshotJson: string): boolean {
    try {
      const snapshot = JSON.parse(snapshotJson);
      // Version compatibility check
      if (snapshot.version !== this._stateVersion) {
        console.warn(
          `[VisualizationState] State snapshot version mismatch: expected ${this._stateVersion}, got ${snapshot.version}`,
        );
        return false;
      }
      // Restore search navigation state
      if (snapshot.searchNavigationState) {
        const sns = snapshot.searchNavigationState;
        this._searchNavigationState.searchQuery = sns.searchQuery || "";
        this._searchNavigationState.searchResults = sns.searchResults || [];
        this._searchNavigationState.treeSearchHighlights = new Set(
          sns.treeSearchHighlights || [],
        );
        this._searchNavigationState.graphSearchHighlights = new Set(
          sns.graphSearchHighlights || [],
        );
        this._searchNavigationState.navigationSelection =
          sns.navigationSelection || null;
        this._searchNavigationState.treeNavigationHighlights = new Set(
          sns.treeNavigationHighlights || [],
        );
        this._searchNavigationState.graphNavigationHighlights = new Set(
          sns.graphNavigationHighlights || [],
        );
        this._searchNavigationState.expandedTreeNodes = new Set(
          sns.expandedTreeNodes || [],
        );
        this._searchNavigationState.expandedGraphContainers = new Set(
          sns.expandedGraphContainers || [],
        );
        this._searchNavigationState.lastNavigationTarget =
          sns.lastNavigationTarget || null;
        this._searchNavigationState.shouldFocusViewport =
          sns.shouldFocusViewport || false;
      }
      // Restore backward compatibility state
      if (snapshot.searchState) {
        const ss = snapshot.searchState;
        this._searchState.isActive = ss.isActive || false;
        this._searchState.query = ss.query || "";
        this._searchState.resultCount = ss.resultCount || 0;
        this._searchState.lastSearchTime = ss.lastSearchTime || 0;
        this._searchState.expandedContainers = new Set(
          ss.expandedContainers || [],
        );
      }
      this._searchQuery = snapshot.searchQuery || "";
      this._searchResults = snapshot.searchResults || [];
      this._searchHistory = snapshot.searchHistory || [];
      this._lastStateSnapshot = snapshotJson;
      return true;
    } catch (error) {
      console.error(
        "[VisualizationState] Failed to restore state snapshot:",
        error,
      );
      return false;
    }
  }
  /**
   * Check if the current state has changed since the last snapshot
   */
  hasStateChanged(): boolean {
    if (!this._lastStateSnapshot) {
      return true; // No previous snapshot, consider it changed
    }
    try {
      const lastSnapshot = JSON.parse(this._lastStateSnapshot);
      const currentState = {
        searchNavigationState: {
          searchQuery: this._searchNavigationState.searchQuery,
          searchResults: this._searchNavigationState.searchResults,
          treeSearchHighlights: Array.from(
            this._searchNavigationState.treeSearchHighlights,
          ),
          graphSearchHighlights: Array.from(
            this._searchNavigationState.graphSearchHighlights,
          ),
          navigationSelection: this._searchNavigationState.navigationSelection,
          treeNavigationHighlights: Array.from(
            this._searchNavigationState.treeNavigationHighlights,
          ),
          graphNavigationHighlights: Array.from(
            this._searchNavigationState.graphNavigationHighlights,
          ),
          expandedTreeNodes: Array.from(
            this._searchNavigationState.expandedTreeNodes,
          ),
          expandedGraphContainers: Array.from(
            this._searchNavigationState.expandedGraphContainers,
          ),
          lastNavigationTarget:
            this._searchNavigationState.lastNavigationTarget,
          shouldFocusViewport: this._searchNavigationState.shouldFocusViewport,
        },
        searchState: {
          isActive: this._searchState.isActive,
          query: this._searchState.query,
          resultCount: this._searchState.resultCount,
          expandedContainers: Array.from(this._searchState.expandedContainers),
        },
        searchQuery: this._searchQuery,
        searchResults: this._searchResults,
        searchHistory: this._searchHistory,
      };
      // Compare state objects (excluding timestamps)
      return (
        JSON.stringify(currentState) !==
        JSON.stringify({
          searchNavigationState: lastSnapshot.searchNavigationState,
          searchState: {
            isActive: lastSnapshot.searchState?.isActive,
            query: lastSnapshot.searchState?.query,
            resultCount: lastSnapshot.searchState?.resultCount,
            expandedContainers: lastSnapshot.searchState?.expandedContainers,
          },
          searchQuery: lastSnapshot.searchQuery,
          searchResults: lastSnapshot.searchResults,
          searchHistory: lastSnapshot.searchHistory,
        })
      );
    } catch (error) {
      console.warn(
        "[VisualizationState] Error comparing state snapshots:",
        error,
      );
      return true; // Assume changed if comparison fails
    }
  }
  /**
   * Get the current state version for compatibility checking
   */
  getStateVersion(): number {
    return this._stateVersion;
  }
  /**
   * Clear all debounce timers (useful for cleanup)
   */
  clearDebounceTimers(): void {
    if (this._searchDebounceTimer !== null) {
      clearTimeout(this._searchDebounceTimer);
      this._searchDebounceTimer = null;
    }
  }
  /**
   * Get the search and navigation state for error handling and external access
   */
  get searchNavigationState(): SearchNavigationState {
    return this._searchNavigationState;
  }
  // ENHANCEMENT: Missing methods for integration
  /**
   * Get a graph edge by ID
   */
  getEdge(id: string): GraphEdge | undefined {
    return this._edges.get(id);
  }
  /**
   * Get all containers (including hidden ones)
   */
  getAllContainers(): Container[] {
    return Array.from(this._containers.values());
  }

  /**
   * Get the total element count (nodes + containers) for validation suppression
   */
  get totalElementCount(): number {
    return this._totalElementCount;
  }

  /**
   * Set the total element count (used by JSONParser)
   */
  setTotalElementCount(count: number): void {
    this._totalElementCount = count;
  }
  /**
   * Find the lowest visible ancestor for edge aggregation
   * This is specifically for edge aggregation - it returns the entity itself if visible,
   * or the lowest visible ancestor if the entity is hidden
   */
  private _findLowestVisibleAncestorForAggregation(
    entityId: string,
  ): string | null {
    // First check if the entity itself is visible
    const node = this._nodes.get(entityId);
    const container = this._containers.get(entityId);
    if (node) {
    }
    if (container) {
    }
    if (node && !node.hidden) {
      return entityId;
    }
    if (container && !container.hidden) {
      return entityId;
    }
    // Entity is hidden, find the lowest visible ancestor
    // Start by finding what container contains this entity
    let currentContainerId =
      this._nodeContainerMap.get(entityId) ||
      this._containerParentMap.get(entityId);
    // Traverse up the hierarchy to find a visible container
    while (currentContainerId) {
      const currentContainer = this._containers.get(currentContainerId);
      if (currentContainer && !currentContainer.hidden) {
        return currentContainerId;
      }
      // Move up to the parent container
      const nextParent = this._containerParentMap.get(currentContainerId);
      currentContainerId = nextParent;
    }
    // No visible ancestor found
    return null;
  }
  /**
   * ENHANCEMENT: Validate container expansion preconditions - basic implementation
   */
  private _validateContainerExpansionPreconditions(containerId: string): {
    canExpand: boolean;
    issues: string[];
    affectedEdges: string[];
  } {
    const container = this._containers.get(containerId);
    if (!container) {
      return {
        canExpand: false,
        issues: [`Container ${containerId} not found`],
        affectedEdges: [],
      };
    }
    // Find edges that would be affected by expanding this container
    const affectedEdges: string[] = [];
    const descendants = this._getAllDescendantIds(containerId);
    // Check all edges to see which ones involve descendants of this container
    for (const [edgeId, edge] of this._edges) {
      if (descendants.has(edge.source) || descendants.has(edge.target)) {
        affectedEdges.push(edgeId);
      }
    }
    // Also check aggregated edges
    for (const [_aggId, aggEdge] of this._aggregatedEdges) {
      if (descendants.has(aggEdge.source) || descendants.has(aggEdge.target)) {
        // Add the original edge IDs that this aggregated edge represents
        affectedEdges.push(...aggEdge.originalEdgeIds);
      }
    }
    return {
      canExpand: true,
      issues: [],
      affectedEdges,
    };
  }
  /**
   * ENHANCEMENT: Post-expansion edge validation - basic implementation
   */
  private _postExpansionEdgeValidation(containerId: string): {
    validEdges: string[];
    invalidEdges: Array<{
      id: string;
      reason: string;
    }>;
    fixedEdges: string[];
  } {
    const container = this._containers.get(containerId);
    if (!container) {
      return {
        validEdges: [],
        invalidEdges: [],
        fixedEdges: [],
      };
    }
    // Basic validation - just return all visible edges as valid
    const validEdges = Array.from(this._edges.values())
      .filter((edge) => !edge.hidden)
      .map((edge) => edge.id);
    return {
      validEdges,
      invalidEdges: [],
      fixedEdges: [],
    };
  }

  // ============ MANUAL VISIBILITY CONTROL ============

  /**
   * Check if a node is manually hidden via eye toggle
   */
  isNodeManuallyHidden(nodeId: string): boolean {
    return this._manuallyHiddenNodes.has(nodeId);
  }

  /**
   * Check if a container is manually hidden via eye toggle
   */
  isContainerManuallyHidden(containerId: string): boolean {
    return this._manuallyHiddenContainers.has(containerId);
  }

  /**
   * Toggle visibility of a node via eye icon
   * When hiding, node simply disappears from view
   * When showing, node reappears (no state to restore for leaf nodes)
   */
  toggleNodeVisibility(nodeId: string): void {
    const node = this._nodes.get(nodeId);
    if (!node) {
      console.warn(`[VisualizationState] Node ${nodeId} not found`);
      return;
    }

    if (this._manuallyHiddenNodes.has(nodeId)) {
      // Show the node
      this._manuallyHiddenNodes.delete(nodeId);
      this._hiddenStateSnapshots.delete(nodeId);
      hscopeLogger.log("orchestrator", `👁️ Showing node ${nodeId}`);
    } else {
      // Hide the node
      this._manuallyHiddenNodes.add(nodeId);
      hscopeLogger.log("orchestrator", `🙈 Hiding node ${nodeId}`);
    }

    // Invalidate caches
    this._invalidateAllCaches();
  }

  /**
   * Toggle visibility of a container via eye icon
   * When hiding: saves collapse/expand state of container and all descendants
   * When showing: restores the saved collapse/expand state
   */
  toggleContainerVisibility(containerId: string): void {
    const container = this._containers.get(containerId);
    if (!container) {
      console.warn(`[VisualizationState] Container ${containerId} not found`);
      return;
    }

    if (this._manuallyHiddenContainers.has(containerId)) {
      // Show the container and restore its state
      this._showContainerAndRestoreState(containerId);
    } else {
      // Hide the container and save its state
      this._hideContainerAndSaveState(containerId);
    }

    // Invalidate caches
    this._invalidateAllCaches();
  }

  /**
   * Hide a container and recursively save the collapse/expand state of it and all descendants
   */
  private _hideContainerAndSaveState(containerId: string): void {
    const container = this._containers.get(containerId);
    if (!container) return;

    hscopeLogger.log("orchestrator", `🙈 Hiding container ${containerId}`);

    // Capture current state of this container and all descendants
    const snapshot = this._captureContainerStateRecursive(containerId);
    this._hiddenStateSnapshots.set(containerId, snapshot);

    // Mark as manually hidden
    this._manuallyHiddenContainers.add(containerId);

    // Also hide all descendant containers (they'll be restored when parent is shown)
    this._hideAllDescendantContainers(containerId);
  }

  /**
   * Show a container and recursively restore the collapse/expand state of it and all descendants
   */
  private _showContainerAndRestoreState(containerId: string): void {
    const container = this._containers.get(containerId);
    if (!container) return;

    hscopeLogger.log("orchestrator", `👁️ Showing container ${containerId}`);

    // Get the saved snapshot
    const snapshot = this._hiddenStateSnapshots.get(containerId);

    // Remove from manually hidden set
    this._manuallyHiddenContainers.delete(containerId);
    this._hiddenStateSnapshots.delete(containerId);

    // Restore state if we have a snapshot
    if (snapshot) {
      this._restoreContainerStateRecursive(containerId, snapshot);
    }

    // Show all descendant containers that should be visible
    this._showDescendantContainersBasedOnSnapshot(containerId, snapshot);
  }

  /**
   * Recursively capture the state of a container and all its descendants
   */
  private _captureContainerStateRecursive(containerId: string): {
    collapsed?: boolean;
    childStates?: Map<
      string,
      { collapsed?: boolean; manuallyHidden?: boolean }
    >;
  } {
    const container = this._containers.get(containerId);
    if (!container) return {};

    const snapshot: {
      collapsed?: boolean;
      childStates?: Map<
        string,
        { collapsed?: boolean; manuallyHidden?: boolean }
      >;
    } = {
      collapsed: container.collapsed,
      childStates: new Map(),
    };

    // Capture state of all child containers recursively
    for (const childId of container.children) {
      const childContainer = this._containers.get(childId);
      if (childContainer) {
        const childSnapshot = this._captureContainerStateRecursive(childId);
        snapshot.childStates!.set(childId, {
          collapsed: childSnapshot.collapsed,
          manuallyHidden: this._manuallyHiddenContainers.has(childId),
        });
      }
    }

    return snapshot;
  }

  /**
   * Recursively restore the state of a container from a snapshot
   */
  private _restoreContainerStateRecursive(
    containerId: string,
    snapshot: {
      collapsed?: boolean;
      childStates?: Map<
        string,
        { collapsed?: boolean; manuallyHidden?: boolean }
      >;
    },
  ): void {
    const container = this._containers.get(containerId);
    if (!container) return;

    // Restore collapsed state of this container
    if (snapshot.collapsed !== undefined) {
      container.collapsed = snapshot.collapsed;
      if (snapshot.collapsed) {
        this._searchNavigationState.expandedGraphContainers.delete(containerId);
      } else {
        this._searchNavigationState.expandedGraphContainers.add(containerId);
      }
    }

    // Restore child container states
    if (snapshot.childStates) {
      for (const [childId, childState] of snapshot.childStates) {
        const childContainer = this._containers.get(childId);
        if (childContainer && childState.collapsed !== undefined) {
          childContainer.collapsed = childState.collapsed;
          if (childState.collapsed) {
            this._searchNavigationState.expandedGraphContainers.delete(childId);
          } else {
            this._searchNavigationState.expandedGraphContainers.add(childId);
          }
        }
      }
    }
  }

  /**
   * Hide all descendant containers when parent is hidden
   */
  private _hideAllDescendantContainers(containerId: string): void {
    const container = this._containers.get(containerId);
    if (!container) return;

    for (const childId of container.children) {
      const childContainer = this._containers.get(childId);
      if (childContainer) {
        this._manuallyHiddenContainers.add(childId);
        // Recursively hide descendants
        this._hideAllDescendantContainers(childId);
      }
    }
  }

  /**
   * Show descendant containers based on their saved manually hidden state
   */
  private _showDescendantContainersBasedOnSnapshot(
    containerId: string,
    snapshot?: {
      collapsed?: boolean;
      childStates?: Map<
        string,
        { collapsed?: boolean; manuallyHidden?: boolean }
      >;
    },
  ): void {
    const container = this._containers.get(containerId);
    if (!container) return;

    for (const childId of container.children) {
      const childContainer = this._containers.get(childId);
      if (childContainer) {
        // Check if this child was manually hidden before parent was hidden
        const wasManuallyHidden =
          snapshot?.childStates?.get(childId)?.manuallyHidden;

        if (!wasManuallyHidden) {
          // Child was not manually hidden, so show it
          this._manuallyHiddenContainers.delete(childId);
        }
        // Note: if it WAS manually hidden, leave it in the hidden set

        // Recursively process descendants
        const childSnapshot = snapshot?.childStates?.get(childId);
        if (childSnapshot) {
          this._showDescendantContainersBasedOnSnapshot(childId, childSnapshot);
        }
      }
    }
  }
}<|MERGE_RESOLUTION|>--- conflicted
+++ resolved
@@ -2961,11 +2961,7 @@
     this._searchNavigationState.lastNavigationTarget = elementId;
     this._searchNavigationState.shouldFocusViewport = true;
 
-<<<<<<< HEAD
-    // Clear any existing navigation highlights and set the new one
-=======
     // Clear any existing navigation highlights before adding new ones
->>>>>>> f127564b
     this._searchNavigationState.treeNavigationHighlights.clear();
     this._searchNavigationState.graphNavigationHighlights.clear();
 
@@ -3035,19 +3031,6 @@
         onClear();
       }
     }, durationMs);
-  }
-
-  /**
-   * Clear navigation state (selection and highlights)
-   * This clears navigation without affecting search highlights
-   */
-  clearNavigation(): void {
-    this._searchNavigationState.navigationSelection = null;
-    this._searchNavigationState.lastNavigationTarget = null;
-    this._searchNavigationState.treeNavigationHighlights.clear();
-    this._searchNavigationState.graphNavigationHighlights.clear();
-    this._searchNavigationState.shouldFocusViewport = false;
-    // Don't clear temporary highlights - they have their own lifecycle
   }
 
   /**
