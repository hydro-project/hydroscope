/**
 * HydroscopeCore - Minimal visualization component
 *
 * This component provides core graph visualization and interaction functionality
 * without UI enhancements like file upload, search panels, or styling controls.
 *
 * Key Features:
 * - Parse and render JSON input data
 * - Handle node selection, expansion, and collapse operations
 * - Support drag and drop for nodes and containers (when not in readOnly mode)
 * - Manage container state and visual feedback
 * - Provide error handling for invalid JSON
 * - Integrate with VisualizationState, ReactFlowBridge, and ELKBridge through AsyncCoordinator
 * - Ensure all ReactFlow and ELK operations are coordinated through AsyncCoordinator
 *
 * Architecture:
 * - Uses existing VisualizationState for data management
 * - All operations go through AsyncCoordinator for proper sequencing
 * - Atomic state change -> re-layout -> render pipeline
 * - Error boundaries for graceful failure handling
 * - Optimized drag handling with debouncing to prevent performance issues
 */

import React, {
  useState,
  useEffect,
  useRef,
  useCallback,
  useMemo,
  memo,
  useImperativeHandle,
  forwardRef,
} from "react";
import {
  ReactFlow,
  Background,
  Controls,
  MiniMap,
  ReactFlowProvider,
  useReactFlow,
  useUpdateNodeInternals,
  applyNodeChanges,
  applyEdgeChanges,
  type Node,
  type NodeChange,
  type EdgeChange,
} from "@xyflow/react";
import "@xyflow/react/dist/style.css";

import { nodeTypes, edgeTypes } from "../render/index.js";

import { VisualizationState } from "../core/VisualizationState.js";
import { AsyncCoordinator } from "../core/AsyncCoordinator.js";
import { ReactFlowBridge } from "../bridges/ReactFlowBridge.js";
import { ELKBridge } from "../bridges/ELKBridge.js";
import { InteractionHandler } from "../core/InteractionHandler.js";
import { JSONParser } from "../utils/JSONParser.js";
import {
  createAutoFitOptions,
  createFitViewOptions,
  AutoFitScenarios,
} from "../utils/autoFitUtils.js";
import { ErrorBoundary } from "./ErrorBoundary.js";
import { hscopeLogger } from "../utils/logger.js";
import type { RenderConfig } from "./Hydroscope.js";
import {
  DEFAULT_COLOR_PALETTE,
  DEFAULT_ELK_ALGORITHM,
} from "../shared/config.js";
import { withAsyncResizeObserverErrorSuppression } from "../utils/ResizeObserverErrorSuppression.js";

import type {
  HydroscopeData,
  ReactFlowData,
  ReactFlowNode,
} from "../types/core.js";

// ============================================================================
// TypeScript Interfaces
// ============================================================================

/**
 * Imperative handle interface for HydroscopeCore component
 *
 * Provides methods that can be called imperatively on the component instance.
 */
export interface HydroscopeCoreHandle {
  /** Collapse all containers atomically */
  collapseAll: () => Promise<void>;

  /** Expand all containers atomically (or specific containers if IDs provided) */
  expandAll: (containerIds?: string[]) => Promise<void>;

  /** Collapse a specific container */
  collapse: (containerId: string) => Promise<void>;

  /** Expand a specific container */
  expand: (containerId: string) => Promise<void>;

  /** Toggle a specific container between collapsed and expanded */
  toggle: (containerId: string) => Promise<void>;

  /** Trigger fit view */
  fitView: () => void;

  /** Navigate to element with automatic container expansion and viewport focus */
  navigateToElement: (elementId: string) => Promise<void>;

  /** Update render configuration through AsyncCoordinator */
  updateRenderConfig: (
    updates: Partial<Required<RenderConfig> & { layoutAlgorithm: string }>,
  ) => Promise<void>;

  /** Get the AsyncCoordinator instance for external operations */
  getAsyncCoordinator: () => AsyncCoordinator | null;

  /** Get the current VisualizationState instance */
  getVisualizationState: () => VisualizationState | null;

  /** Force ReactFlow component to remount (clears all internal state including edge handles) */
  forceReactFlowRemount: () => void;

  /** Show popup for a specific node */
  showNodePopup: (nodeId: string) => void;
}

/**
 * Props interface for the HydroscopeCore component
 *
 * Provides minimal configuration options for core visualization functionality
 * without any UI enhancement features.
 */
export interface HydroscopeCoreProps {
  /** JSON data to visualize */
  data: HydroscopeData;

  /** Height of the visualization container */
  height?: string | number;

  /** Width of the visualization container */
  width?: string | number;

  /** Whether to show ReactFlow controls */
  showControls?: boolean;

  /** Whether to show minimap */
  showMiniMap?: boolean;

  /** Whether to show background pattern */
  showBackground?: boolean;

  /** Enable container collapse/expand */
  enableCollapse?: boolean;

  /** Read-only mode - disables all interactions including dragging, clicking, and container operations */
  readOnly?: boolean;

  /** Initial layout algorithm */
  initialLayoutAlgorithm?: string;

  /** Initial color palette */
  initialColorPalette?: string;

  /** Initial edge style */
  initialEdgeStyle?: "bezier" | "straight" | "smoothstep";

  /** Initial edge width */
  initialEdgeWidth?: number;

  /** Initial edge dashed setting */
  initialEdgeDashed?: boolean;

  /** Initial node padding */
  initialNodePadding?: number;

  /** Initial node font size */
  initialNodeFontSize?: number;

  /** Initial container border width */
  initialContainerBorderWidth?: number;

  /** Whether auto-fit is enabled (controlled by parent component) */
  autoFitEnabled?: boolean;

  /** Callback when node is clicked */
  onNodeClick?: (
    event: React.MouseEvent,
    node: { id: string; data?: unknown; position?: { x: number; y: number } },
    visualizationState?: VisualizationState,
  ) => void;

  /** Callback when container is collapsed */
  onContainerCollapse?: (
    containerId: string,
    visualizationState?: VisualizationState,
  ) => void;

  /** Callback when container is expanded */
  onContainerExpand?: (
    containerId: string,
    visualizationState?: VisualizationState,
  ) => void;

  /** Callback when bulk collapse all operation completes */
  onCollapseAll?: (visualizationState?: VisualizationState) => void;

  /** Callback when bulk expand all operation completes */
  onExpandAll?: (visualizationState?: VisualizationState) => void;

  /** Callback when visualization state changes (for InfoPanel integration) */
  onVisualizationStateChange?: (visualizationState: VisualizationState) => void;

  /** Callback when render config changes (for AsyncCoordinator processing) */
  onRenderConfigChange?: (
    updates: Partial<Required<RenderConfig> & { layoutAlgorithm: string }>,
  ) => void;

  /** Callback when error occurs */
  onError?: (error: Error) => void;

  /** Optional custom styling */
  className?: string;

  /** Optional style overrides */
  style?: React.CSSProperties;
}

/**
 * Internal state interface for the HydroscopeCore component
 *
 * Manages all component state including data, UI state, and coordination
 * with v1.0.0 architecture components.
 */
interface HydroscopeCoreState {
  /** v1.0.0 VisualizationState instance for graph operations */
  visualizationState: VisualizationState | null;

  /** v1.0.0 AsyncCoordinator for managing async operations */
  asyncCoordinator: AsyncCoordinator | null;

  /** ReactFlow data for rendering */
  reactFlowData: ReactFlowData;

  /** Error state */
  error: Error | null;

  /** Loading state */
  isLoading: boolean;

  /** Whether to enable auto-fit (disabled during drag operations) */
  autoFitEnabled: boolean;

  /** Active popup nodes (nodeId -> popupNodeId mapping) */
  activePopups: Map<string, string>;
}

// ============================================================================
// Helper Components
// ============================================================================

// ============================================================================
// Internal ReactFlow Component
// ============================================================================

/**
 * Internal component that uses ReactFlow hooks
 * This component must be wrapped in ReactFlowProvider
 */
const HydroscopeCoreInternal = forwardRef<
  HydroscopeCoreHandle,
  HydroscopeCoreProps
>(
  (
    {
      data,
      height = "100%",
      width = "100%",
      showControls = true,
      showMiniMap = true,
      showBackground = true,
      readOnly = false,
      initialLayoutAlgorithm = DEFAULT_ELK_ALGORITHM,
      initialColorPalette,
      initialEdgeStyle = "bezier",
      initialEdgeWidth = 2,
      initialEdgeDashed = false,
      initialNodePadding = 8,
      initialNodeFontSize = 12,
      initialContainerBorderWidth = 2,
      autoFitEnabled = true,
      onNodeClick,
      onContainerCollapse,
      onContainerExpand,
      onCollapseAll,
      onExpandAll,
      onVisualizationStateChange,
      onRenderConfigChange,
      onError,
      className,
      style,
    },
    ref,
  ) => {
    // ReactFlow instance for programmatic control
    const reactFlowInstance = useReactFlow();
    const updateNodeInternals = useUpdateNodeInternals();

    // State management
    const [state, setState] = useState<HydroscopeCoreState>({
      visualizationState: null,
      asyncCoordinator: null,
      reactFlowData: { nodes: [], edges: [] },
      error: null,
      isLoading: true,
      autoFitEnabled: autoFitEnabled,
      activePopups: new Map(),
    });

    // EXPERIMENT: ReactFlow reset key to force re-render on container operations
    const [reactFlowResetKey, setReactFlowResetKey] = useState(0);
    const [isRemountingReactFlow, setIsRemountingReactFlow] = useState(false);

    // Refs for core instances
    const reactFlowBridgeRef = useRef<ReactFlowBridge | null>(null);
    const elkBridgeRef = useRef<ELKBridge | null>(null);
    const interactionHandlerRef = useRef<InteractionHandler | null>(null);
    const jsonParserRef = useRef<JSONParser | null>(null);
    const isDraggingRef = useRef<boolean>(false);
    const prevNodeCountRef = useRef<number>(0);
    const dimensionResetTimeoutRef = useRef<number | null>(null);
    const lastDimensionResetRef = useRef<number>(0);
    const recentContainerExpansionsRef = useRef<Set<string>>(new Set());
    const isRemountingRef = useRef<boolean>(false);
    const savedViewportRef = useRef<{
      x: number;
      y: number;
      zoom: number;
    } | null>(null);

    // Set ReactFlow instance in AsyncCoordinator for direct fitView operations
    useEffect(() => {
      if (reactFlowInstance && state.asyncCoordinator) {
        state.asyncCoordinator.setReactFlowInstance(reactFlowInstance);
        state.asyncCoordinator.setUpdateNodeInternals(updateNodeInternals);

        // Set up container expansion tracking callbacks
        state.asyncCoordinator.setContainerExpansionCallbacks(
          (containerId) => {
            // Mark container as being expanded
            recentContainerExpansionsRef.current.add(containerId);
          },
          (containerId) => {
            // Clear the tracking after expansion completes
            recentContainerExpansionsRef.current.delete(containerId);
          },
        );
      }
    }, [reactFlowInstance, updateNodeInternals, state.asyncCoordinator]);

    // Cleanup dimension reset timeout on unmount
    useEffect(() => {
      return () => {
        if (dimensionResetTimeoutRef.current) {
          clearTimeout(dimensionResetTimeoutRef.current);
        }
      };
    }, []);

    // Error handling helper with recovery strategies
    const handleError = useCallback(
      (error: Error, context?: string) => {
        console.error(
          `[HydroscopeCore] Error${context ? ` in ${context}` : ""}:`,
          error,
        );

        // Enhanced error message based on context
        let userFriendlyMessage = error.message;

        if (context === "data parsing") {
          userFriendlyMessage = `Failed to parse visualization data: ${error.message}. Please check that your data is in the correct format.`;
        } else if (context === "layout") {
          userFriendlyMessage = `Layout calculation failed: ${error.message}. The visualization may not display correctly.`;
        } else if (context === "ReactFlow data update") {
          userFriendlyMessage = `Failed to update visualization: ${error.message}. Try refreshing the component.`;
        } else if (
          context === "container interaction" ||
          context === "node click"
        ) {
          userFriendlyMessage = `Interaction failed: ${error.message}. The element may be in an invalid state.`;
        }

        const enhancedError = new Error(userFriendlyMessage);
        enhancedError.stack = error.stack;

        setState((prev) => ({
          ...prev,
          error: enhancedError,
          isLoading: false,
        }));
        onError?.(enhancedError);
      },
      [onError],
    );

    // Initialize core instances
    useEffect(() => {
      try {
        // Create VisualizationState
        const visualizationState = new VisualizationState();

        // Initialize render config from props
        const initialRenderConfig = {
          edgeStyle: initialEdgeStyle || "bezier",
          edgeWidth: initialEdgeWidth || 2,
          edgeDashed: initialEdgeDashed || false,
          nodePadding: initialNodePadding || 8,
          nodeFontSize: initialNodeFontSize || 12,
          containerBorderWidth: initialContainerBorderWidth || 2,
          colorPalette: initialColorPalette || DEFAULT_COLOR_PALETTE,
          layoutAlgorithm: initialLayoutAlgorithm || DEFAULT_ELK_ALGORITHM,
          fitView: true,
        };
        visualizationState.updateRenderConfig(initialRenderConfig);

        // Create AsyncCoordinator
        const asyncCoordinator = new AsyncCoordinator();

        // CRITICAL FIX: Set up callback to update React state when AsyncCoordinator generates new ReactFlow data
        let updateTimeout: number | null = null;
        asyncCoordinator.onReactFlowDataUpdate = (reactFlowData: any) => {
          // Throttle updates to prevent ResizeObserver loops
          if (updateTimeout) {
            clearTimeout(updateTimeout);
          }

          updateTimeout = setTimeout(() => {
            const networkNodes = reactFlowData.nodes.filter(
              (n: any) => n.id === "0" || n.id === "8",
            );
            if (networkNodes.length > 0) {
            }

            setState((prev) => {
              // Preserve existing popup nodes when updating ReactFlow data
              const existingPopupNodes = prev.reactFlowData.nodes.filter(
                (n) => n.type === "popup",
              );
              const newNodes = [...reactFlowData.nodes, ...existingPopupNodes];

              return {
                ...prev,
                reactFlowData: {
                  ...reactFlowData,
                  nodes: newNodes,
                },
              };
            });
            updateTimeout = null;
          }, 50) as unknown as number; // 50ms throttle to prevent ResizeObserver loops
        };

        // Create bridges
        reactFlowBridgeRef.current = new ReactFlowBridge({
          nodeStyles: {},
          edgeStyles: {},
          semanticMappings: {},
          propertyMappings: {},
        });

        elkBridgeRef.current = new ELKBridge({
          algorithm: initialLayoutAlgorithm,
        });

        // Pass bridge instances to AsyncCoordinator for direct imperative operations
        asyncCoordinator.setBridgeInstances(
          reactFlowBridgeRef.current,
          elkBridgeRef.current,
        );

        // CRITICAL FIX: Set React state setter for direct imperative updates
        asyncCoordinator.setReactStateSetter(setState);

        // Create InteractionHandler
        interactionHandlerRef.current = new InteractionHandler(
          visualizationState,
          asyncCoordinator,
        );

        // Create JSONParser

        jsonParserRef.current = new JSONParser({
          debug: false,
          validateDuringParsing: true,
        });

        setState((prev) => ({
          ...prev,
          visualizationState,
          asyncCoordinator,
          error: null,
        }));
      } catch (error) {
        console.error("[HydroscopeCore] Initialization error:", error);
        setState((prev) => ({
          ...prev,
          error: error as Error,
          isLoading: false,
        }));
      }
      // eslint-disable-next-line react-hooks/exhaustive-deps
    }, []); // Remove initialLayoutAlgorithm dependency to prevent re-initialization

    // Validate JSON data structure
    const validateData = useCallback((data: HydroscopeData): void => {
      if (!data) {
        throw new Error("Data is required");
      }

      if (typeof data !== "object") {
        throw new Error("Data must be an object");
      }

      if (!Array.isArray(data.nodes)) {
        throw new Error("Data must contain a nodes array");
      }

      if (!Array.isArray(data.edges)) {
        throw new Error("Data must contain an edges array");
      }

      if (!Array.isArray(data.hierarchyChoices)) {
        throw new Error("Data must contain a hierarchyChoices array");
      }

      if (!data.nodeAssignments || typeof data.nodeAssignments !== "object") {
        throw new Error("Data must contain a nodeAssignments object");
      }

      // Basic validation of nodes
      data.nodes.forEach((node, index) => {
        if (!node.id) {
          throw new Error(
            `Node at index ${index} is missing required 'id' field`,
          );
        }
        // Check for either label, fullLabel, or shortLabel
        if (!node.label && !node.fullLabel && !node.shortLabel) {
          throw new Error(
            `Node '${node.id}' is missing label field (expected 'label', 'fullLabel', or 'shortLabel')`,
          );
        }
      });

      // Basic validation of edges
      data.edges.forEach((edge, index) => {
        if (!edge.id) {
          throw new Error(
            `Edge at index ${index} is missing required 'id' field`,
          );
        }
        if (!edge.source) {
          throw new Error(
            `Edge '${edge.id}' is missing required 'source' field`,
          );
        }
        if (!edge.target) {
          throw new Error(
            `Edge '${edge.id}' is missing required 'target' field`,
          );
        }
      });
    }, []);

    // Track if we've already processed this data to prevent infinite loops
    const processedDataRef = useRef<HydroscopeData | null>(null);

    /**
     * Apply container click handler override to InteractionHandler
     * This ensures manual container clicks work properly through AsyncCoordinator
     */
    const applyContainerClickOverride = useCallback(
      (interactionHandler: any) => {
        if (!interactionHandler) return;

        // Override the container click handler to use AsyncCoordinator's synchronous methods
        // CRITICAL FIX: Use direct method override to bypass debouncing and prevent double-click issues

        interactionHandler.handleContainerClick = async (
          containerId: string,
          _position?: { x: number; y: number },
        ) => {
          // Skip container interactions in readOnly mode
          if (readOnly) {
            return;
          }

          // CRITICAL FIX: Prevent double-click by checking if we're already processing this container
          const processingKey = `container-${containerId}`;
          if (interactionHandler._processingContainers?.has(processingKey)) {
            console.warn(
              `[HydroscopeCore] Container ${containerId} click ignored - already processing`,
            );
            return;
          }

          // Mark container as being processed
          if (!interactionHandler._processingContainers) {
            interactionHandler._processingContainers = new Set();
          }
          interactionHandler._processingContainers.add(processingKey);

          try {
            // Validate container exists
            if (!containerId || !containerId.trim()) {
              console.warn(
                "[HydroscopeCore] Invalid container ID:",
                containerId,
              );
              return;
            }

            // Get the current VisualizationState
            const currentVisualizationState = state.visualizationState;
            if (!currentVisualizationState) {
              console.warn(
                "[HydroscopeCore] No VisualizationState available for container interaction",
              );
              return;
            }

            // Get container state before the click
            const container =
              currentVisualizationState.getContainer(containerId);
            if (!container) {
              console.warn(
                "[HydroscopeCore] Container not found:",
                containerId,
              );
              return;
            }

            const wasCollapsed = Boolean(container.collapsed);

            // Use AsyncCoordinator's synchronous container methods
            if (state.asyncCoordinator) {
              let reactFlowData;

              if (wasCollapsed) {
                // Synchronous expand - when it returns, the complete pipeline is done
                // Container expansion tracking is handled by AsyncCoordinator callbacks
                reactFlowData = await state.asyncCoordinator.expandContainer(
                  containerId,
                  currentVisualizationState,
                  {
                    relayoutEntities: undefined, // Full layout to let ELK recalculate positions
                    ...createFitViewOptions(
                      createAutoFitOptions(
                        AutoFitScenarios.CONTAINER_OPERATION,
                        state.autoFitEnabled,
                      ),
                    ),
                  },
                );
                // Call callback after synchronous operation completes
                onContainerExpand?.(containerId, currentVisualizationState);
              } else {
                // Synchronous collapse - when it returns, the complete pipeline is done
                reactFlowData = await state.asyncCoordinator.collapseContainer(
                  containerId,
                  currentVisualizationState,
                  {
                    relayoutEntities: undefined, // Full layout to let ELK recalculate positions
                    ...createFitViewOptions(
                      createAutoFitOptions(
                        AutoFitScenarios.CONTAINER_OPERATION,
                        state.autoFitEnabled,
                      ),
                    ),
                  },
                );
                // Call callback after synchronous operation completes
                onContainerCollapse?.(containerId, currentVisualizationState);
              }

              // At this point, the ENTIRE pipeline is complete:
              // - State change applied
              // - Layout calculated
              // - ReactFlow data generated and updated
              // - FitView triggered (if enabled)

<<<<<<< HEAD
              // Notify parent component of visualization state change
              onVisualizationStateChange?.(currentVisualizationState);

              console.debug(
=======
              hscopeLogger.log(
                "orchestrator",
>>>>>>> f789fbed
                `[HydroscopeCore] Container ${wasCollapsed ? "expand" : "collapse"} operation completed`,
                { containerId, reactFlowData },
              );
            } else {
              console.error(
                "[HydroscopeCore] AsyncCoordinator not available for container interaction",
              );
            }
          } catch (error) {
            console.error(
              "[HydroscopeCore] Error in AsyncCoordinator container operation:",
              error,
            );
            handleError(error as Error, "container interaction");
          } finally {
            // Always remove the processing flag
            interactionHandler._processingContainers?.delete(processingKey);
          }
        };
      },
      [
        readOnly,
        state.visualizationState,
        state.asyncCoordinator,
        state.autoFitEnabled,
        onContainerExpand,
        onContainerCollapse,
        onVisualizationStateChange,
        handleError,
      ],
    );

    /**
     * Unified data processing pipeline using AsyncCoordinator
     * This delegates all data processing logic to AsyncCoordinator for consistency
     */
    const processDataPipeline = useCallback(
      async (
        newData: HydroscopeData,
        reason: "initial_load" | "file_load" | "hierarchy_change" | "remount",
      ) => {
        if (
          !state.visualizationState ||
          !state.asyncCoordinator ||
          !jsonParserRef.current
        ) {
          console.warn(
            `[HydroscopeCore] Cannot process data: missing core instances`,
          );
          return;
        }

        try {
          // Mark this data as being processed
          processedDataRef.current = newData;
          setState((prev) => ({
            ...prev,
            isLoading: true,
            error: null,
            autoFitEnabled: true,
          }));

          // Update the interaction handler for the current state
          if (state.asyncCoordinator) {
            interactionHandlerRef.current = new InteractionHandler(
              state.visualizationState,
              state.asyncCoordinator,
            );

            // CRITICAL FIX: Apply container click override for manual container clicks
            applyContainerClickOverride(interactionHandlerRef.current);

            // CRITICAL FIX: Update AsyncCoordinator's InteractionHandler reference
            state.asyncCoordinator.setInteractionHandler(
              interactionHandlerRef.current,
            );
          }

          // Delegate to AsyncCoordinator's unified pipeline
          const reactFlowData = await state.asyncCoordinator.processDataChange(
            newData,
            state.visualizationState,
            jsonParserRef.current,
            reason,
            {
              ...createFitViewOptions(
                createAutoFitOptions(
                  reason === "initial_load"
                    ? AutoFitScenarios.INITIAL_LOAD
                    : reason === "remount"
                      ? AutoFitScenarios.STYLE_CHANGE // No fitView for remounts
                      : AutoFitScenarios.FILE_LOAD,
                  state.autoFitEnabled,
                ),
              ),
              validateData: validateData, // Pass validation function
              onVisualizationStateChange: onVisualizationStateChange, // Pass state change callback
            },
          );

          setState((prev) => ({
            ...prev,
            isLoading: false,
          }));

          return reactFlowData;
        } catch (error) {
          console.error(
            `[HydroscopeCore] Data processing failed for ${reason}:`,
            error,
          );

          // Enhanced error handling
          const errorMessage =
            error instanceof Error ? error.message : "Unknown pipeline error";

          const enhancedError = new Error(
            `Failed to process ${reason}: ${errorMessage}. The data may be invalid or the layout engine encountered an error.`,
          );
          enhancedError.stack =
            error instanceof Error ? error.stack : undefined;

          setState((prev) => ({
            ...prev,
            error: enhancedError,
            isLoading: false,
          }));

          onError?.(enhancedError);
        }
      },
      [
        state.visualizationState,
        state.asyncCoordinator,
        state.autoFitEnabled,
        validateData,
        onVisualizationStateChange,
        onError,
        applyContainerClickOverride,
      ],
    );

    // Unified data processing effect - handles initial load, file load, and hierarchy changes
    useEffect(() => {
      // Only proceed if we have data and all core instances are ready
      if (
        !data ||
        !state.visualizationState ||
        !state.asyncCoordinator ||
        !jsonParserRef.current
      ) {
        return;
      }

      // Prevent re-processing the same data
      // Use JSON comparison for hierarchy changes to detect reordered hierarchyChoices
      const dataString = JSON.stringify(data);
      const lastDataString = processedDataRef.current
        ? JSON.stringify(processedDataRef.current)
        : null;

      if (processedDataRef.current === data && dataString === lastDataString) {
        return;
      }

      // Determine the reason for data processing
      const isRemounting = isRemountingRef.current;
      const isInitialLoad = processedDataRef.current === null;
      const isHierarchyChange =
        processedDataRef.current !== null &&
        processedDataRef.current !== data &&
        dataString !== lastDataString;

      const reason = isRemounting
        ? "remount"
        : isInitialLoad
          ? "initial_load"
          : isHierarchyChange
            ? "hierarchy_change"
            : "file_load";

      // Clear remounting flag after determining reason
      if (isRemountingRef.current) {
        isRemountingRef.current = false;
      }

      // Use unified pipeline for ALL data processing - this includes smart collapse logic
      processDataPipeline(data, reason);
      // eslint-disable-next-line react-hooks/exhaustive-deps
    }, [data, processDataPipeline]);

    // Update autoFitEnabled when prop changes
    useEffect(() => {
      setState((prev) => ({ ...prev, autoFitEnabled: autoFitEnabled }));
    }, [autoFitEnabled]); // Remove state.autoFitEnabled from deps to avoid infinite loops

    // Manual ReactFlow data update method removed - replaced by AsyncCoordinator.executeLayoutAndRenderPipeline
    // All data updates now go through the unified orchestration pipeline for consistency

    // Track previous layout algorithm to avoid unnecessary re-layouts during initialization
    const prevLayoutAlgorithmRef = useRef<string>(initialLayoutAlgorithm);

    // Handle layout algorithm changes - must go through AsyncCoordinator
    useEffect(() => {
      const prevAlgorithm = prevLayoutAlgorithmRef.current;

      // Only trigger if the algorithm actually changed (not just a re-render)
      if (prevAlgorithm === initialLayoutAlgorithm) {
        return;
      }

      // Update the previous algorithm reference immediately to prevent re-triggers
      prevLayoutAlgorithmRef.current = initialLayoutAlgorithm;

      // Only proceed if we have all dependencies AND data has been loaded
      if (
        elkBridgeRef.current &&
        state.visualizationState &&
        state.asyncCoordinator &&
        !state.isLoading
      ) {
        // Verify that the VisualizationState has data before proceeding
        const hasData =
          state.visualizationState.visibleContainers.length > 0 ||
          state.visualizationState.visibleNodes.length > 0;

        if (!hasData) {
          return;
        }

        try {
          // Update ELKBridge configuration
          elkBridgeRef.current.updateConfiguration({
            algorithm: initialLayoutAlgorithm,
          });

          // Use AsyncCoordinator's synchronous pipeline for layout algorithm change
          const executeLayoutChange = async () => {
            try {
              await state.asyncCoordinator!.executeLayoutAndRenderPipeline(
                state.visualizationState!,
                {
                  relayoutEntities: undefined, // Full layout for algorithm change
                  ...createFitViewOptions(
                    createAutoFitOptions(
                      AutoFitScenarios.LAYOUT_ALGORITHM_CHANGE,
                      state.autoFitEnabled,
                    ),
                  ),
                },
              );
            } catch (error) {
              console.error(
                `[HydroscopeCore] ❌ Error during layout recalculation:`,
                error,
              );
              handleError(error as Error, "layout algorithm change");
            }
          };

          executeLayoutChange();
        } catch (error) {
          console.error(
            `[HydroscopeCore] ❌ Error updating layout algorithm:`,
            error,
          );
          handleError(error as Error, "layout algorithm update");
        }
      } else {
      }
      // eslint-disable-next-line react-hooks/exhaustive-deps
    }, [
      initialLayoutAlgorithm,
      state.visualizationState,
      state.asyncCoordinator,
      state.isLoading,
    ]);

    // Bulk operations with atomic state management and error handling
    // eslint-disable-next-line react-hooks/exhaustive-deps
    const handleCollapseAll = useCallback(
      withAsyncResizeObserverErrorSuppression(async () => {
        if (
          !state.visualizationState ||
          !state.asyncCoordinator ||
          !elkBridgeRef.current
        ) {
          console.warn(
            "[HydroscopeCore] Cannot collapse all - missing dependencies",
          );
          return;
        }

        try {
          // Use AsyncCoordinator's synchronous collapseAllContainers method
          // When it returns, the complete pipeline is done (state change + layout + render + fitView)
          const reactFlowData =
            await state.asyncCoordinator.collapseAllContainers(
              state.visualizationState,
              {
                relayoutEntities: undefined, // Full layout for collapse all
                ...createFitViewOptions(
                  createAutoFitOptions(
                    AutoFitScenarios.CONTAINER_OPERATION,
                    state.autoFitEnabled,
                  ),
                ),
              },
            );

          // At this point, the ENTIRE pipeline is complete:
          // - All containers collapsed
          // - Layout calculated
          // - ReactFlow data generated and updated
          // - FitView triggered (if enabled)

          // Notify parent component of visualization state change AFTER a short delay
          // This ensures post-render callbacks (fitView) complete before triggering React re-renders
          const currentState = state.visualizationState;
          setTimeout(() => {
            onVisualizationStateChange?.(currentState);
          }, 0);

          // Call success callback
          onCollapseAll?.(currentState);

          hscopeLogger.log(
            "orchestrator",
            "[HydroscopeCore] Collapse all operation completed",
            {
              reactFlowData,
            },
          );
        } catch (error) {
          console.error(
            "[HydroscopeCore] Error in collapseAll operation:",
            error,
          );
          handleError(error as Error, "bulk collapse operation");
        }
      }),
      [
        state.visualizationState,
        state.asyncCoordinator,
        state.autoFitEnabled,
        onVisualizationStateChange,
        onCollapseAll,
        handleError,
      ],
    );

    // eslint-disable-next-line react-hooks/exhaustive-deps
    const handleExpandAll = useCallback(
      withAsyncResizeObserverErrorSuppression(
        async (containerIds?: string[]) => {
          if (
            !state.visualizationState ||
            !state.asyncCoordinator ||
            !elkBridgeRef.current
          ) {
            console.warn(
              "[HydroscopeCore] Cannot expand all - missing dependencies",
            );
            return;
          }

          try {
            // Use AsyncCoordinator's synchronous expandAllContainers method
            // When it returns, the complete pipeline is done (state change + layout + render + fitView)
            // Can pass containerIds to expand only specific containers (e.g., for search)
            const reactFlowData =
              await state.asyncCoordinator.expandAllContainers(
                state.visualizationState,
                containerIds, // Pass container IDs if provided
                {
                  relayoutEntities: undefined, // Full layout for expand all
                  ...createFitViewOptions(
                    createAutoFitOptions(
                      AutoFitScenarios.CONTAINER_OPERATION,
                      state.autoFitEnabled,
                    ),
                  ),
                },
              );

            // At this point, the ENTIRE pipeline is complete:
            // - All containers expanded
            // - Layout calculated
            // - ReactFlow data generated and updated
            // - FitView triggered (if enabled)

            // Notify parent component of visualization state change AFTER a short delay
            // This ensures post-render callbacks (fitView) complete before triggering React re-renders
            const currentState = state.visualizationState;
            setTimeout(() => {
              onVisualizationStateChange?.(currentState);
            }, 0);

            // Call success callback
            onExpandAll?.(currentState);

<<<<<<< HEAD
            console.debug("[HydroscopeCore] Expand all operation completed", {
              reactFlowData,
            });
          } catch (error) {
            console.error(
              "[HydroscopeCore] Error in expandAll operation:",
              error,
            );
            handleError(error as Error, "bulk expand operation");
          }
        },
      ),
=======
          hscopeLogger.log(
            "orchestrator",
            "[HydroscopeCore] Expand all operation completed",
            {
              reactFlowData,
            },
          );
        } catch (error) {
          console.error(
            "[HydroscopeCore] Error in expandAll operation:",
            error,
          );
          handleError(error as Error, "bulk expand operation");
        }
      }),
>>>>>>> f789fbed
      [
        state.visualizationState,
        state.asyncCoordinator,
        state.autoFitEnabled,
        onVisualizationStateChange,
        onExpandAll,
        handleError,
      ],
    );

    // Individual container operations with atomic state management and error handling
    // eslint-disable-next-line react-hooks/exhaustive-deps
    const handleCollapse = useCallback(
      withAsyncResizeObserverErrorSuppression(async (containerId: string) => {
        if (
          !state.visualizationState ||
          !state.asyncCoordinator ||
          !elkBridgeRef.current
        ) {
          console.warn(
            "[HydroscopeCore] Cannot collapse container - missing dependencies",
          );
          return;
        }

        const container = state.visualizationState.getContainer(containerId);
        if (!container) {
          console.warn(
            `[HydroscopeCore] Cannot collapse - container ${containerId} not found`,
          );
          return;
        }

        if (container.collapsed) {
          return;
        }

        try {
          // Use AsyncCoordinator's synchronous collapseContainer method
          // When it returns, the complete pipeline is done (state change + layout + render + fitView)
          const reactFlowData = await state.asyncCoordinator.collapseContainer(
            containerId,
            state.visualizationState,
            {
              relayoutEntities: undefined, // Full layout to let ELK recalculate positions
              ...createFitViewOptions(
                createAutoFitOptions(
                  AutoFitScenarios.CONTAINER_OPERATION,
                  state.autoFitEnabled,
                ),
              ),
            },
          );

          // At this point, the ENTIRE pipeline is complete:
          // - Container collapsed
          // - Layout calculated
          // - ReactFlow data generated and updated
          // - FitView triggered (if enabled)

          // EXPERIMENT: Force ReactFlow reset to work around floating edge bug
          setReactFlowResetKey((prev) => {
            const newKey = prev + 1;
            return newKey;
          });

          // Call success callback
          onContainerCollapse?.(containerId, state.visualizationState);

          hscopeLogger.log(
            "orchestrator",
            `[HydroscopeCore] Container collapse operation completed`,
            { containerId, reactFlowData },
          );
        } catch (error) {
          console.error(
            `[HydroscopeCore] Error collapsing container ${containerId}:`,
            error,
          );
          handleError(error as Error, `collapse container ${containerId}`);
        }
      }),
      [
        state.visualizationState,
        state.asyncCoordinator,
        state.autoFitEnabled,
        handleError,
        onContainerCollapse,
      ],
    );

    // eslint-disable-next-line react-hooks/exhaustive-deps
    const handleExpand = useCallback(
      withAsyncResizeObserverErrorSuppression(async (containerId: string) => {
        if (
          !state.visualizationState ||
          !state.asyncCoordinator ||
          !elkBridgeRef.current
        ) {
          console.warn(
            "[HydroscopeCore] Cannot expand container - missing dependencies",
          );
          return;
        }

        const container = state.visualizationState.getContainer(containerId);
        if (!container) {
          console.warn(
            `[HydroscopeCore] Cannot expand - container ${containerId} not found`,
          );
          return;
        }

        if (!container.collapsed) {
          return;
        }

        try {
          // Use AsyncCoordinator's synchronous expandContainer method
          // When it returns, the complete pipeline is done (state change + layout + render + fitView)
          // Container expansion tracking is handled by AsyncCoordinator callbacks
          const reactFlowData = await state.asyncCoordinator.expandContainer(
            containerId,
            state.visualizationState,
            {
              relayoutEntities: undefined, // Full layout to let ELK recalculate positions
              ...createFitViewOptions(
                createAutoFitOptions(
                  AutoFitScenarios.CONTAINER_OPERATION,
                  state.autoFitEnabled,
                ),
              ),
            },
          );

          // At this point, the ENTIRE pipeline is complete:
          // - Container expanded
          // - Layout calculated
          // - ReactFlow data generated and updated
          // - FitView triggered (if enabled)

          // EXPERIMENT: Force ReactFlow reset to work around floating edge bug
          setReactFlowResetKey((prev) => {
            const newKey = prev + 1;
            return newKey;
          });

          // Call success callback
          onContainerExpand?.(containerId, state.visualizationState);

          hscopeLogger.log(
            "orchestrator",
            `[HydroscopeCore] Container expand operation completed`,
            { containerId, reactFlowData },
          );
        } catch (error) {
          console.error(
            `[HydroscopeCore] Error expanding container ${containerId}:`,
            error,
          );
          handleError(error as Error, `expand container ${containerId}`);
        }
      }),
      [
        state.visualizationState,
        state.asyncCoordinator,
        state.autoFitEnabled,
        handleError,
        onContainerExpand,
      ],
    );

    // eslint-disable-next-line react-hooks/exhaustive-deps
    const handleToggle = useCallback(
      withAsyncResizeObserverErrorSuppression(async (containerId: string) => {
        if (!state.visualizationState) {
          console.warn(
            "[HydroscopeCore] Cannot toggle container - missing VisualizationState",
          );
          return;
        }

        const container = state.visualizationState.getContainer(containerId);
        if (!container) {
          console.warn(
            `[HydroscopeCore] Cannot toggle - container ${containerId} not found`,
          );
          return;
        }

        if (container.collapsed) {
          await handleExpand(containerId);
        } else {
          await handleCollapse(containerId);
        }
      }),
      [state.visualizationState, handleExpand, handleCollapse],
    );

    // Handle render config updates through AsyncCoordinator
    const handleRenderConfigUpdate = useCallback(
      async (
        updates: Partial<Required<RenderConfig> & { layoutAlgorithm: string }>,
      ) => {
        if (!state.visualizationState || !state.asyncCoordinator) {
          console.warn(
            "[HydroscopeCore] Cannot update render config: missing state or coordinator",
          );
          return;
        }

        try {
          // Update render config in VisualizationState
          state.visualizationState.updateRenderConfig(updates);

          // Use AsyncCoordinator's unified render config update pipeline
          const scenario = updates.layoutAlgorithm
            ? AutoFitScenarios.LAYOUT_ALGORITHM_CHANGE
            : AutoFitScenarios.STYLE_CHANGE;
          const autoFitOptions = createAutoFitOptions(scenario, autoFitEnabled); // Use prop directly instead of state
          const fitViewOptions = createFitViewOptions(autoFitOptions);

          await state.asyncCoordinator.updateRenderConfig(
            state.visualizationState,
            updates,
            {
              ...fitViewOptions,
              relayoutEntities: updates.layoutAlgorithm ? undefined : [], // Full layout for algorithm changes, render-only for visual changes
            },
          );

          // Notify parent component of the change
          onRenderConfigChange?.(updates);

          // ReactFlow reset is not needed for edge style changes - they're just CSS changes
          // Only reset ReactFlow for changes that require component re-initialization
          // Edge style, color palette, and other visual changes don't need a full reset
        } catch (error) {
          console.error(
            "[HydroscopeCore] ❌ Error updating render config:",
            error,
          );
          handleError(error as Error, "render config update");
        }
      },
      [
        state.visualizationState,
        state.asyncCoordinator,
        autoFitEnabled,
        onRenderConfigChange,
        handleError,
      ],
    );

    // Navigation handler for tree-to-graph navigation
    const handleNavigateToElement = useCallback(
      async (elementId: string) => {
        if (!state.visualizationState || !state.asyncCoordinator) {
          console.warn(
            "[HydroscopeCore] Cannot navigate to element - missing dependencies",
          );
          return;
        }

        try {
          // Use AsyncCoordinator's navigateToElementWithErrorHandling method which handles:
          // 1. Automatic container expansion if element is not visible
          // 2. Navigation state update in VisualizationState
          // 3. Error handling and recovery
          const result =
            state.asyncCoordinator.navigateToElementWithErrorHandling(
              elementId,
              state.visualizationState,
              reactFlowInstance,
              {
                timeout: 10000, // 10 second timeout
                maxRetries: 1,
              },
            );

          if (!result.success) {
            throw new Error("Navigation failed with error handling");
          }
        } catch (error) {
          console.error(
            `[HydroscopeCore] Error navigating to element ${elementId}:`,
            error,
          );
          handleError(error as Error);
        }
      },
      [
        state.visualizationState,
        state.asyncCoordinator,
        reactFlowInstance,
        handleError,
      ],
    );

    // Handle popup close
    const handlePopupClose = useCallback((nodeId: string) => {
      setState((prev) => {
        const newActivePopups = new Map(prev.activePopups);
        const popupId = newActivePopups.get(nodeId);

        if (popupId) {
          const updatedNodes = prev.reactFlowData.nodes.filter(
            (n) => n.id !== popupId,
          );
          newActivePopups.delete(nodeId);

          return {
            ...prev,
            activePopups: newActivePopups,
            reactFlowData: {
              ...prev.reactFlowData,
              nodes: updatedNodes,
            },
          };
        }

        return prev;
      });
    }, []);

    // Handle popup toggle for nodes
    const handleNodePopupToggle = useCallback(
      (nodeId: string, node: Node) => {
        setState((prev) => {
          const newActivePopups = new Map(prev.activePopups);
          const existingPopupId = newActivePopups.get(nodeId);

          hscopeLogger.log(
            "orchestrator",
            "[HydroscopeCore] Popup toggle state:",
            {
              existingPopupId,
              currentNodes: prev.reactFlowData.nodes.length,
            },
          );

          let updatedNodes = [...prev.reactFlowData.nodes];

          if (existingPopupId) {
            hscopeLogger.log(
              "orchestrator",
              "[HydroscopeCore] Removing existing popup:",
              existingPopupId,
            );
            // Remove existing popup
            updatedNodes = updatedNodes.filter((n) => n.id !== existingPopupId);
            newActivePopups.delete(nodeId);
          } else {
            // Add new popup
            const popupId = `popup-${nodeId}`;
            hscopeLogger.log(
              "orchestrator",
              "[HydroscopeCore] Creating new popup:",
              popupId,
            );

            const popupNode = {
              id: popupId,
              type: "popup",
              position: { ...node.position }, // Same position as original node
              data: {
                label: String(node.data.longLabel || node.data.label || nodeId),
                longLabel: String(node.data.longLabel || ""),
                nodeType: "popup",
                originalNodeType: String(
                  node.data.nodeType || node.type || "default",
                ),
                colorPalette: String(
                  node.data.colorPalette || DEFAULT_COLOR_PALETTE,
                ),
                onClose: (_popupNodeId: string) => handlePopupClose(nodeId),
              },
              // Set parent to same container as original node
              parentId: node.parentId,
              extent: node.extent || undefined,
              // Higher z-index to appear above original node
              zIndex: 1000,
            };

            updatedNodes.push(popupNode);
            newActivePopups.set(nodeId, popupId);
          }

          hscopeLogger.log("orchestrator", "[HydroscopeCore] Updated state:", {
            newActivePopupsSize: newActivePopups.size,
            updatedNodesLength: updatedNodes.length,
            popupNodes: updatedNodes
              .filter((n) => n.type === "popup")
              .map((n) => ({ id: n.id, type: n.type })),
          });

          return {
            ...prev,
            activePopups: newActivePopups,
            reactFlowData: {
              ...prev.reactFlowData,
              nodes: updatedNodes,
            },
          };
        });
      },
      [handlePopupClose],
    );

    // Expose bulk operations through imperative handle
    useImperativeHandle(
      ref,
      () => ({
        collapseAll: readOnly
          ? async () =>
              console.warn(
                "[HydroscopeCore] collapseAll disabled in readOnly mode",
              )
          : handleCollapseAll,
        expandAll: readOnly
          ? async () =>
              console.warn(
                "[HydroscopeCore] expandAll disabled in readOnly mode",
              )
          : handleExpandAll,
        collapse: readOnly
          ? async () =>
              console.warn(
                "[HydroscopeCore] collapse disabled in readOnly mode",
              )
          : handleCollapse,
        expand: readOnly
          ? async () =>
              console.warn("[HydroscopeCore] expand disabled in readOnly mode")
          : handleExpand,
        toggle: readOnly
          ? async () =>
              console.warn("[HydroscopeCore] toggle disabled in readOnly mode")
          : handleToggle,
        fitView: () => {
          if (reactFlowInstance) {
            reactFlowInstance.fitView({ padding: 0.2, duration: 300 });
          } else {
            console.warn(
              "[HydroscopeCore] ReactFlow instance not available for fitView",
            );
          }
        },
        navigateToElement: readOnly
          ? async () =>
              console.warn(
                "[HydroscopeCore] navigateToElement disabled in readOnly mode",
              )
          : handleNavigateToElement,
        updateRenderConfig: handleRenderConfigUpdate,
        getAsyncCoordinator: () => state.asyncCoordinator,
        getVisualizationState: () => state.visualizationState,
        forceReactFlowRemount: () => {
          hscopeLogger.log(
            "orchestrator",
            "🔄 [HydroscopeCore] Forcing ReactFlow remount by incrementing reset key",
          );
          setReactFlowResetKey((prev) => prev + 1);
        },
        showNodePopup: (nodeId: string) => {
          hscopeLogger.log(
            "orchestrator",
            `ℹ️ [HydroscopeCore] Showing popup for node ${nodeId}`,
          );
          const node = state.reactFlowData.nodes.find((n) => n.id === nodeId);
          if (node) {
            handleNodePopupToggle(nodeId, node as Node);
          }
        },
      }),
      [
        readOnly,
        handleCollapseAll,
        handleExpandAll,
        handleCollapse,
        handleExpand,
        handleToggle,
        handleNavigateToElement,
        handleRenderConfigUpdate,
        reactFlowInstance,
        state.asyncCoordinator,
        state.visualizationState,
        state.reactFlowData.nodes,
        handleNodePopupToggle,
      ],
    );

    // Handle node clicks
    const handleNodeClick = useCallback(
      (event: React.MouseEvent, node: Node) => {
        try {
          // Validate node data
          if (!node || !node.id) {
            console.warn("[HydroscopeCore] Invalid node clicked:", node);
            return;
          }

          // Check if this is a container node
          if (node.data && node.data.nodeType === "container") {
            // Handle container clicks directly through InteractionHandler
            if (!readOnly && interactionHandlerRef.current) {
              interactionHandlerRef.current.handleContainerClick(node.id);
            }
          } else {
            // Handle regular node clicks - show popup if node has longLabel
            const shouldShowPopup =
              !readOnly &&
              node.data &&
              node.data.longLabel &&
              node.data.longLabel !== node.data.label;

            if (shouldShowPopup) {
              handleNodePopupToggle(node.id, node);
            }
          }

          // Always call the general node click callback
          if (onNodeClick) {
            onNodeClick(
              event,
              {
                id: node.id,
                data: node.data,
                position: node.position,
              },
              state.visualizationState || undefined,
            );
          }
        } catch (error) {
          console.error("[HydroscopeCore] Error handling node click:", error);
          console.error("[HydroscopeCore] Error handling node click:", error);
          setState((prev) => ({
            ...prev,
            error: error as Error,
            isLoading: false,
          }));
        }
      },
      [handleNodePopupToggle, onNodeClick, readOnly, state.visualizationState],
    );

    // Close popups when containers are collapsed (original nodes might be hidden)
    useEffect(() => {
      if (state.activePopups.size > 0) {
        setState((prev) => {
          const visibleNodeIds = new Set(
            prev.reactFlowData.nodes
              .filter((n) => n.type !== "popup")
              .map((n) => n.id),
          );

          const newActivePopups = new Map();
          let updatedNodes = [...prev.reactFlowData.nodes];
          let hasChanges = false;

          // Remove popups for nodes that are no longer visible
          for (const [nodeId, popupId] of prev.activePopups) {
            if (visibleNodeIds.has(nodeId)) {
              newActivePopups.set(nodeId, popupId);
            } else {
              // Remove popup node
              updatedNodes = updatedNodes.filter((n) => n.id !== popupId);
              hasChanges = true;
            }
          }

          if (hasChanges) {
            return {
              ...prev,
              activePopups: newActivePopups,
              reactFlowData: {
                ...prev.reactFlowData,
                nodes: updatedNodes,
              },
            };
          }

          return prev;
        });
      }
    }, [state.activePopups]); // Remove nodes dependency to avoid infinite loop

    // Handle node changes (including drag operations)
    const handleNodesChange = useCallback(
      (changes: NodeChange[]) => {
        if (readOnly) {
          return;
        }

        try {
          // Check if this includes dimension changes - if so, save viewport BEFORE applying changes
          const hasDimensionChanges = changes.some(
            (change) => change.type === "dimensions",
          );
          if (
            hasDimensionChanges &&
            reactFlowInstance &&
            !savedViewportRef.current
          ) {
            savedViewportRef.current = reactFlowInstance.getViewport();
            hscopeLogger.log(
              "orchestrator",
              "[HydroscopeCore] 💾 Saved viewport before dimension changes:",
              savedViewportRef.current,
            );
          }

          // Apply all changes using ReactFlow's built-in function
          // This ensures proper handling of dragging, selection, and other node states
          setState((prev) => {
            const updatedNodes = applyNodeChanges(
              changes,
              prev.reactFlowData.nodes,
            ) as ReactFlowNode[];

            return {
              ...prev,
              reactFlowData: {
                ...prev.reactFlowData,
                nodes: updatedNodes,
              },
            };
          });

          // Check if this is a dimension change (node resize)
          const dimensionChanges = changes.filter(
            (change) => change.type === "dimensions",
          );

          if (dimensionChanges.length > 0) {
            hscopeLogger.log(
              "orchestrator",
              `[HydroscopeCore] 📏 Dimension changes detected for ${dimensionChanges.length} nodes`,
              dimensionChanges.map((c) => c.id),
            );

            // Deterministic logic: Check if there are pending callbacks (like fitView)
            // If yes: this is a major change (initial load or container expansion) - trigger callbacks
            // If no: this is a minor change (node label click) - preserve viewport
            const hasPendingCallbacks =
              state.asyncCoordinator?.hasPendingCallbacks() || false;

            hscopeLogger.log(
              "orchestrator",
              `[HydroscopeCore] 📏 Checking pending callbacks: ${hasPendingCallbacks}`,
            );

            if (hasPendingCallbacks) {
              // Major change: initial load or container expansion - trigger fitView
              hscopeLogger.log(
                "orchestrator",
                "[HydroscopeCore] 📏 Major change detected (pending callbacks) - calling notifyRenderComplete",
              );
              state.asyncCoordinator?.notifyRenderComplete();
            } else {
              // Minor change: node label expansion - preserve viewport
              hscopeLogger.log(
                "orchestrator",
                "[HydroscopeCore] 📏 Minor change detected (no pending callbacks) - preserving viewport",
              );
              // Debounce dimension resets to prevent ResizeObserver loops
              const now = Date.now();
              const timeSinceLastReset = now - lastDimensionResetRef.current;

              // Only reset if it's been at least 200ms since the last reset
              // This prevents ResizeObserver loops from rapid dimension changes
              if (timeSinceLastReset > 200) {
                // Clear any pending timeout
                if (dimensionResetTimeoutRef.current) {
                  clearTimeout(dimensionResetTimeoutRef.current);
                }

                // Schedule the reset with longer debounce
                dimensionResetTimeoutRef.current = setTimeout(() => {
                  if (reactFlowInstance) {
                    // Capture viewport before remount
                    const viewport = reactFlowInstance.getViewport();
                    hscopeLogger.log(
                      "orchestrator",
                      "[HydroscopeCore] 📸 Captured viewport before remount:",
                      viewport,
                    );

                    // Reset ReactFlow to fix edge positions
                    // Mark that we're remounting to prevent fitView on the subsequent data reload
                    isRemountingRef.current = true;

                    // Hide ReactFlow immediately before remount
                    setIsRemountingReactFlow(true);

                    // Wait a tick for opacity to apply, then remount
                    requestAnimationFrame(() => {
                      setReactFlowResetKey((prev) => prev + 1);

                      // Restore viewport after remount completes
                      // Use multiple RAF to ensure ReactFlow has fully rendered
                      requestAnimationFrame(() => {
                        requestAnimationFrame(() => {
                          requestAnimationFrame(() => {
                            hscopeLogger.log(
                              "orchestrator",
                              "[HydroscopeCore] 📸 Restoring viewport after remount:",
                              viewport,
                            );
                            reactFlowInstance.setViewport(viewport, {
                              duration: 0,
                            });
                            // Wait one more frame before showing to ensure viewport is applied
                            requestAnimationFrame(() => {
                              setIsRemountingReactFlow(false);
                            });
                          });
                        });
                      });
                    });

                    lastDimensionResetRef.current = Date.now();
                  }
                }, 100) as unknown as number; // 100ms debounce to prevent loops
              } else {
                hscopeLogger.log(
                  "orchestrator",
                  `[HydroscopeCore] 📏 Skipping reset - too soon (${timeSinceLastReset}ms since last reset)`,
                );
              }
            }
          }
        } catch (error) {
          console.error("[HydroscopeCore] Error handling node changes:", error);
          handleError(error as Error, "node changes");
        }
      },
      [readOnly, reactFlowInstance, state.asyncCoordinator, handleError],
    );

    // Handle edge changes (required for ReactFlow controls to work properly)
    const handleEdgesChange = useCallback(
      (changes: EdgeChange[]) => {
        if (readOnly) {
          return;
        }

        try {
          setState((prev) => {
            const updatedEdges = applyEdgeChanges(
              changes,
              prev.reactFlowData.edges as any,
            ) as any;

            return {
              ...prev,
              reactFlowData: {
                ...prev.reactFlowData,
                edges: updatedEdges,
              },
            };
          });

          // Note: We don't call notifyRenderComplete here because edge changes
          // don't affect node dimensions, which is what fitView needs to wait for
        } catch (error) {
          console.error("[HydroscopeCore] Error handling edge changes:", error);
          handleError(error as Error, "edge changes");
        }
      },
      [readOnly, handleError],
    );

    // Handle drag start
    const handleNodeDragStart = useCallback(
      (_event: React.MouseEvent, _node: Node) => {
        if (readOnly) return;

        try {
          isDraggingRef.current = true;

          // Disable auto-fit during drag to respect user's manual positioning
          // Don't trigger a state update here to avoid re-renders during drag start
        } catch (error) {
          console.error("[HydroscopeCore] Error handling drag start:", error);
        }
      },
      [readOnly],
    );

    // Handle drag (during drag) - keep minimal to avoid performance issues
    const handleNodeDrag = useCallback(
      (_event: React.MouseEvent, _node: Node) => {
        if (readOnly) return;
        // Minimal processing during drag to avoid performance issues
        // Position updates are handled by handleNodesChange
      },
      [readOnly],
    );

    // Handle drag stop
    const handleNodeDragStop = useCallback(
      (_event: React.MouseEvent, node: Node) => {
        if (readOnly) return;

        try {
          isDraggingRef.current = false;

          // Keep auto-fit enabled but don't trigger automatic fit view
          // This allows ReactFlow's fit button to still work

          // Update the visualization state with the new position
          if (state.visualizationState) {
            // Check if this is a container or regular node
            const isContainer = node.data?.nodeType === "container";

            if (isContainer) {
              // Update container position in visualization state
              const container = state.visualizationState.getContainer(node.id);
              if (container) {
                container.position = node.position;
              }
            } else {
              // Update regular node position in visualization state
              const graphNode = state.visualizationState.getGraphNode(node.id);
              if (graphNode) {
                graphNode.position = node.position;
              }
            }

            // Notify parent component of visualization state change
            onVisualizationStateChange?.(state.visualizationState);
          }

          // If AutoFit is enabled, trigger a fit view after drag completes
          // This ensures the dragged node remains visible and the view is optimally positioned
          if (state.autoFitEnabled) {
            setState((prev) => ({ ...prev, shouldFitView: true }));
          } else {
          }
        } catch (error) {
          console.error("[HydroscopeCore] Error handling drag stop:", error);
          handleError(error as Error, "drag stop");
        }
      },
      // eslint-disable-next-line react-hooks/exhaustive-deps
      [
        readOnly,
        state.visualizationState,
        onVisualizationStateChange,
        handleError,
      ],
    );

    // Memoized container dimensions
    const containerStyle = useMemo(
      () => ({
        height: typeof height === "number" ? `${height}px` : height,
        width: typeof width === "number" ? `${width}px` : width,
        ...style,
      }),
      [height, width, style],
    );

    // Retry mechanism
    const handleRetry = useCallback(() => {
      setState((prev) => ({ ...prev, error: null, isLoading: true }));
      // The useEffect will automatically re-run when error is cleared
    }, []);

    // Error state rendering
    if (state.error) {
      return (
        <div
          className={className}
          style={{
            ...containerStyle,
            display: "flex",
            alignItems: "center",
            justifyContent: "center",
            flexDirection: "column",
            padding: "20px",
            color: "#d32f2f",
            backgroundColor: "#ffeaea",
            border: "1px solid #ffcdd2",
            borderRadius: "4px",
          }}
        >
          <h3 style={{ margin: "0 0 10px 0", fontSize: "16px" }}>
            Visualization Error
          </h3>
          <p
            style={{
              margin: "0 0 15px 0",
              fontSize: "14px",
              textAlign: "center",
              maxWidth: "400px",
            }}
          >
            {state.error.message}
          </p>
          <button
            onClick={handleRetry}
            style={{
              padding: "8px 16px",
              backgroundColor: "#1976d2",
              color: "white",
              border: "none",
              borderRadius: "4px",
              cursor: "pointer",
              fontSize: "14px",
              fontWeight: "500",
            }}
          >
            Retry
          </button>
        </div>
      );
    }

    // Loading state rendering
    if (state.isLoading) {
      return (
        <div
          className={className}
          style={{
            ...containerStyle,
            display: "flex",
            alignItems: "center",
            justifyContent: "center",
            color: "#666",
            backgroundColor: "#f5f5f5",
          }}
        >
          <div style={{ textAlign: "center" }}>
            <div
              style={{
                width: "40px",
                height: "40px",
                border: "3px solid #e0e0e0",
                borderTop: "3px solid #1976d2",
                borderRadius: "50%",
                animation: "spin 1s linear infinite",
                margin: "0 auto 10px",
              }}
            />
            <p style={{ margin: "0", fontSize: "14px" }}>
              Loading visualization...
            </p>
          </div>
        </div>
      );
    }

    // Only log on significant changes to reduce console spam
    const nodeCount = state.reactFlowData.nodes.length;
    if (nodeCount !== prevNodeCountRef.current) {
      prevNodeCountRef.current = nodeCount;
    }

    return (
      <div
        className={className}
        data-testid="graph-container"
        style={{
          ...containerStyle,
          position: "relative",
          pointerEvents: "auto",
        }}
        onClick={() => {
          // Container div clicked
        }}
      >
        <ReactFlow
          key={reactFlowResetKey} // EXPERIMENT: Force ReactFlow reset on container operations
          nodes={state.reactFlowData.nodes as Node[]}
          edges={state.reactFlowData.edges as any[]}
          nodeTypes={nodeTypes}
          edgeTypes={edgeTypes}
          onInit={() => {
            // ReactFlow instance initialized
          }}
          onNodeClick={readOnly ? undefined : handleNodeClick}
          onNodesChange={readOnly ? undefined : handleNodesChange}
          onEdgesChange={readOnly ? undefined : handleEdgesChange}
          onNodeDragStart={readOnly ? undefined : handleNodeDragStart}
          onNodeDrag={readOnly ? undefined : handleNodeDrag}
          onNodeDragStop={readOnly ? undefined : handleNodeDragStop}
          onPaneClick={
            readOnly
              ? undefined
              : () => {
                  // Pane clicked
                }
          }
          nodesDraggable={!readOnly}
          nodesConnectable={!readOnly}
          elementsSelectable={!readOnly}
          fitViewOptions={{ padding: 0.2 }}
          minZoom={0.01}
          maxZoom={3}
          style={{
            width: "100%",
            height: "100%",
            pointerEvents: "auto",
            opacity: isRemountingReactFlow ? 0 : 1,
            transition: isRemountingReactFlow
              ? "opacity 0.05s ease-out"
              : "opacity 0.15s ease-in",
          }}
        >
          {showBackground && <Background />}
          {showControls && (
            <>
              {/* Standard ReactFlow controls with zoom and fit view */}
              <Controls />
            </>
          )}
          {showMiniMap && <MiniMap />}
        </ReactFlow>

        {/* Node count display for e2e testing */}
        <div
          data-testid="node-count"
          style={{
            position: "absolute",
            top: "10px",
            right: "10px",
            background: "rgba(255, 255, 255, 0.9)",
            padding: "4px 8px",
            borderRadius: "4px",
            fontSize: "12px",
            color: "#666",
            pointerEvents: "none",
            zIndex: 1000,
          }}
        >
          {state.reactFlowData.nodes.length}
        </div>

        {/* CSS for loading spinner animation */}
        <style>{`
        @keyframes spin {
          0% { transform: rotate(0deg); }
          100% { transform: rotate(360deg); }
        }
      `}</style>
      </div>
    );
  },
);

HydroscopeCoreInternal.displayName = "HydroscopeCoreInternal";

// ============================================================================
// Main HydroscopeCore Component
// ============================================================================

/**
 * HydroscopeCore - Minimal visualization component
 *
 * Provides core graph visualization and interaction functionality without
 * UI enhancements. Must be provided with JSON data to visualize.
 */
export const HydroscopeCore = memo(
  forwardRef<HydroscopeCoreHandle, HydroscopeCoreProps>((props, ref) => {
    return (
      <ErrorBoundary
        fallback={(_, __, retry, ___) => (
          <div
            style={{
              height:
                typeof props.height === "number"
                  ? `${props.height}px`
                  : props.height || "100%",
              width:
                typeof props.width === "number"
                  ? `${props.width}px`
                  : props.width || "100%",
              display: "flex",
              alignItems: "center",
              justifyContent: "center",
              color: "#d32f2f",
              backgroundColor: "#ffeaea",
              border: "1px solid #ffcdd2",
              borderRadius: "4px",
              padding: "20px",
            }}
          >
            <div style={{ textAlign: "center" }}>
              <h3 style={{ margin: "0 0 10px 0", fontSize: "16px" }}>
                Component Error
              </h3>
              <p style={{ margin: "0 0 15px 0", fontSize: "14px" }}>
                An unexpected error occurred while rendering the visualization.
              </p>
              <button
                onClick={retry}
                style={{
                  padding: "8px 16px",
                  backgroundColor: "#1976d2",
                  color: "white",
                  border: "none",
                  borderRadius: "4px",
                  cursor: "pointer",
                  fontSize: "14px",
                }}
              >
                Retry
              </button>
            </div>
          </div>
        )}
      >
        <ReactFlowProvider>
          <HydroscopeCoreInternal {...props} ref={ref} />
        </ReactFlowProvider>
      </ErrorBoundary>
    );
  }),
);

HydroscopeCore.displayName = "HydroscopeCore";<|MERGE_RESOLUTION|>--- conflicted
+++ resolved
@@ -689,15 +689,11 @@
               // - ReactFlow data generated and updated
               // - FitView triggered (if enabled)
 
-<<<<<<< HEAD
               // Notify parent component of visualization state change
               onVisualizationStateChange?.(currentVisualizationState);
 
-              console.debug(
-=======
               hscopeLogger.log(
                 "orchestrator",
->>>>>>> f789fbed
                 `[HydroscopeCore] Container ${wasCollapsed ? "expand" : "collapse"} operation completed`,
                 { containerId, reactFlowData },
               );
@@ -1099,10 +1095,13 @@
             // Call success callback
             onExpandAll?.(currentState);
 
-<<<<<<< HEAD
-            console.debug("[HydroscopeCore] Expand all operation completed", {
-              reactFlowData,
-            });
+            hscopeLogger.log(
+              "orchestrator",
+              "[HydroscopeCore] Expand all operation completed",
+              {
+                reactFlowData,
+              },
+            );
           } catch (error) {
             console.error(
               "[HydroscopeCore] Error in expandAll operation:",
@@ -1112,23 +1111,6 @@
           }
         },
       ),
-=======
-          hscopeLogger.log(
-            "orchestrator",
-            "[HydroscopeCore] Expand all operation completed",
-            {
-              reactFlowData,
-            },
-          );
-        } catch (error) {
-          console.error(
-            "[HydroscopeCore] Error in expandAll operation:",
-            error,
-          );
-          handleError(error as Error, "bulk expand operation");
-        }
-      }),
->>>>>>> f789fbed
       [
         state.visualizationState,
         state.asyncCoordinator,
